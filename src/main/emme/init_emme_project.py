#///////////////////////////////////////////////////////////////////////////////
#////                                                                        ///
#//// Copyright INRO, 2016-2019.                                             ///
#//// Rights to use and modify are granted to the                            ///
#//// San Diego Association of Governments and partner agencies.             ///
#//// This copyright notice must be preserved.                               ///
#////                                                                        ///
#//// init_emme_project.py                                                   ///
#////                                                                        ///
#////     Usage: init_emme_project.py [-r root] [-t title]                   ///
#////                                                                        ///
#////         [-r root]: Specifies the root directory in which to create     ///
#////              the Emme project.                                         ///
#////              If omitted, defaults to the current working directory     ///
#////         [-t title]: The title of the Emme project and Emme database.   ///
#////              If omitted, defaults to SANDAG empty database.            ///
#////         [-v emmeversion]: Emme version to use to create the project.   ///
#////              If omitted, defaults to 4.3.7.                            ///
#////                                                                        ///
#////                                                                        ///
#////                                                                        ///
#////                                                                        ///
#///////////////////////////////////////////////////////////////////////////////

import inro.emme.desktop.app as _app
import inro.emme.desktop.types as _ws_types
import inro.emme.database.emmebank as _eb
import argparse
import os


def init_emme_project(root, title, emmeversion):
    project_path = _app.create_project(root, "emme_project")
    desktop = _app.start_dedicated(
        project=project_path, user_initials="WS", visible=False)
    project = desktop.project
    project.name = "SANDAG Emme project"
    prj_file_path = os.path.expandvars(
        r"%EMMEPATH%\Coordinate Systems\Projected Coordinate Systems\State Plane"
        r"\NAD 1983 NSRS2007 (US Feet)\NAD 1983 NSRS2007 StatePlane California VI FIPS 0406 (US Feet).prj")
    project.spatial_reference_file = prj_file_path
    project.initial_view = _ws_types.Box(6.18187e+06, 1.75917e+06, 6.42519e+06, 1.89371e+06)

    project_root = os.path.dirname(project_path)
    dimensions = {
        'scalar_matrices': 9999,
        'destination_matrices': 999,
        'origin_matrices': 999,
        'full_matrices': 1600,

        'scenarios': 10,
        'centroids': 5000,
        'regular_nodes': 29999,
        'links': 90000,
        'turn_entries': 13000,
        'transit_vehicles': 200,
        'transit_lines': 450,
        'transit_segments': 40000,
        'extra_attribute_values': 18000000,

        'functions': 99,
        'operators': 5000
    }

    # for Emme version > 4.3.7, add the sola_analyses dimension
    if emmeversion != '4.3.7':
        dimensions['sola_analyses'] = 240

    os.mkdir(os.path.join(project_root, "Database"))
    emmebank = _eb.create(os.path.join(project_root, "Database", "emmebank"), dimensions)
    emmebank.title = title
    emmebank.coord_unit_length = 0.000189394  # feet to miles
    emmebank.unit_of_length = "mi"
    emmebank.unit_of_cost = "$"
    emmebank.unit_of_energy = "MJ"
    emmebank.node_number_digits = 6
    emmebank.use_engineering_notation = True
    scenario = emmebank.create_scenario(100)
    scenario.title = "Empty scenario"
    emmebank.dispose()

    desktop.data_explorer().add_database(emmebank.path)
    desktop.add_modeller_toolbox("%<$ProjectPath>%/scripts/sandag_toolbox.mtbx")
    project.save()


if __name__ == "__main__":
    parser = argparse.ArgumentParser(description="Create a new empty Emme project and database with Sandag defaults.")
    parser.add_argument('-r', '--root', help="path to the root ABM folder, default is the working folder", 
                        default=os.path.abspath(os.getcwd()))
    parser.add_argument('-t', '--title', help="the Emmebank title", 
                        default="SANDAG empty database")
    parser.add_argument('-v', '--emmeversion', help='the Emme version', default='4.3.7')
    args = parser.parse_args()
<<<<<<< HEAD
init_emme_project(args.root, args.title, args.emmeversion)

=======
    init_emme_project(args.root, args.title, args.emmeversion)

>>>>>>> 012bac10
<|MERGE_RESOLUTION|>--- conflicted
+++ resolved
@@ -1,101 +1,96 @@
-#///////////////////////////////////////////////////////////////////////////////
-#////                                                                        ///
-#//// Copyright INRO, 2016-2019.                                             ///
-#//// Rights to use and modify are granted to the                            ///
-#//// San Diego Association of Governments and partner agencies.             ///
-#//// This copyright notice must be preserved.                               ///
-#////                                                                        ///
-#//// init_emme_project.py                                                   ///
-#////                                                                        ///
-#////     Usage: init_emme_project.py [-r root] [-t title]                   ///
-#////                                                                        ///
-#////         [-r root]: Specifies the root directory in which to create     ///
-#////              the Emme project.                                         ///
-#////              If omitted, defaults to the current working directory     ///
-#////         [-t title]: The title of the Emme project and Emme database.   ///
-#////              If omitted, defaults to SANDAG empty database.            ///
-#////         [-v emmeversion]: Emme version to use to create the project.   ///
-#////              If omitted, defaults to 4.3.7.                            ///
-#////                                                                        ///
-#////                                                                        ///
-#////                                                                        ///
-#////                                                                        ///
-#///////////////////////////////////////////////////////////////////////////////
-
-import inro.emme.desktop.app as _app
-import inro.emme.desktop.types as _ws_types
-import inro.emme.database.emmebank as _eb
-import argparse
-import os
-
-
-def init_emme_project(root, title, emmeversion):
-    project_path = _app.create_project(root, "emme_project")
-    desktop = _app.start_dedicated(
-        project=project_path, user_initials="WS", visible=False)
-    project = desktop.project
-    project.name = "SANDAG Emme project"
-    prj_file_path = os.path.expandvars(
-        r"%EMMEPATH%\Coordinate Systems\Projected Coordinate Systems\State Plane"
-        r"\NAD 1983 NSRS2007 (US Feet)\NAD 1983 NSRS2007 StatePlane California VI FIPS 0406 (US Feet).prj")
-    project.spatial_reference_file = prj_file_path
-    project.initial_view = _ws_types.Box(6.18187e+06, 1.75917e+06, 6.42519e+06, 1.89371e+06)
-
-    project_root = os.path.dirname(project_path)
-    dimensions = {
-        'scalar_matrices': 9999,
-        'destination_matrices': 999,
-        'origin_matrices': 999,
-        'full_matrices': 1600,
-
-        'scenarios': 10,
-        'centroids': 5000,
-        'regular_nodes': 29999,
-        'links': 90000,
-        'turn_entries': 13000,
-        'transit_vehicles': 200,
-        'transit_lines': 450,
-        'transit_segments': 40000,
-        'extra_attribute_values': 18000000,
-
-        'functions': 99,
-        'operators': 5000
-    }
-
-    # for Emme version > 4.3.7, add the sola_analyses dimension
-    if emmeversion != '4.3.7':
-        dimensions['sola_analyses'] = 240
-
-    os.mkdir(os.path.join(project_root, "Database"))
-    emmebank = _eb.create(os.path.join(project_root, "Database", "emmebank"), dimensions)
-    emmebank.title = title
-    emmebank.coord_unit_length = 0.000189394  # feet to miles
-    emmebank.unit_of_length = "mi"
-    emmebank.unit_of_cost = "$"
-    emmebank.unit_of_energy = "MJ"
-    emmebank.node_number_digits = 6
-    emmebank.use_engineering_notation = True
-    scenario = emmebank.create_scenario(100)
-    scenario.title = "Empty scenario"
-    emmebank.dispose()
-
-    desktop.data_explorer().add_database(emmebank.path)
-    desktop.add_modeller_toolbox("%<$ProjectPath>%/scripts/sandag_toolbox.mtbx")
-    project.save()
-
-
-if __name__ == "__main__":
-    parser = argparse.ArgumentParser(description="Create a new empty Emme project and database with Sandag defaults.")
-    parser.add_argument('-r', '--root', help="path to the root ABM folder, default is the working folder", 
-                        default=os.path.abspath(os.getcwd()))
-    parser.add_argument('-t', '--title', help="the Emmebank title", 
-                        default="SANDAG empty database")
-    parser.add_argument('-v', '--emmeversion', help='the Emme version', default='4.3.7')
-    args = parser.parse_args()
-<<<<<<< HEAD
-init_emme_project(args.root, args.title, args.emmeversion)
-
-=======
-    init_emme_project(args.root, args.title, args.emmeversion)
-
->>>>>>> 012bac10
+#///////////////////////////////////////////////////////////////////////////////
+#////                                                                        ///
+#//// Copyright INRO, 2016-2019.                                             ///
+#//// Rights to use and modify are granted to the                            ///
+#//// San Diego Association of Governments and partner agencies.             ///
+#//// This copyright notice must be preserved.                               ///
+#////                                                                        ///
+#//// init_emme_project.py                                                   ///
+#////                                                                        ///
+#////     Usage: init_emme_project.py [-r root] [-t title]                   ///
+#////                                                                        ///
+#////         [-r root]: Specifies the root directory in which to create     ///
+#////              the Emme project.                                         ///
+#////              If omitted, defaults to the current working directory     ///
+#////         [-t title]: The title of the Emme project and Emme database.   ///
+#////              If omitted, defaults to SANDAG empty database.            ///
+#////         [-v emmeversion]: Emme version to use to create the project.   ///
+#////              If omitted, defaults to 4.3.7.                            ///
+#////                                                                        ///
+#////                                                                        ///
+#////                                                                        ///
+#////                                                                        ///
+#///////////////////////////////////////////////////////////////////////////////
+
+import inro.emme.desktop.app as _app
+import inro.emme.desktop.types as _ws_types
+import inro.emme.database.emmebank as _eb
+import argparse
+import os
+
+
+def init_emme_project(root, title, emmeversion):
+    project_path = _app.create_project(root, "emme_project")
+    desktop = _app.start_dedicated(
+        project=project_path, user_initials="WS", visible=False)
+    project = desktop.project
+    project.name = "SANDAG Emme project"
+    prj_file_path = os.path.expandvars(
+        r"%EMMEPATH%\Coordinate Systems\Projected Coordinate Systems\State Plane"
+        r"\NAD 1983 NSRS2007 (US Feet)\NAD 1983 NSRS2007 StatePlane California VI FIPS 0406 (US Feet).prj")
+    project.spatial_reference_file = prj_file_path
+    project.initial_view = _ws_types.Box(6.18187e+06, 1.75917e+06, 6.42519e+06, 1.89371e+06)
+
+    project_root = os.path.dirname(project_path)
+    dimensions = {
+        'scalar_matrices': 9999,
+        'destination_matrices': 999,
+        'origin_matrices': 999,
+        'full_matrices': 1600,
+
+        'scenarios': 10,
+        'centroids': 5000,
+        'regular_nodes': 29999,
+        'links': 90000,
+        'turn_entries': 13000,
+        'transit_vehicles': 200,
+        'transit_lines': 450,
+        'transit_segments': 40000,
+        'extra_attribute_values': 18000000,
+
+        'functions': 99,
+        'operators': 5000
+    }
+
+    # for Emme version > 4.3.7, add the sola_analyses dimension
+    if emmeversion != '4.3.7':
+        dimensions['sola_analyses'] = 240
+
+    os.mkdir(os.path.join(project_root, "Database"))
+    emmebank = _eb.create(os.path.join(project_root, "Database", "emmebank"), dimensions)
+    emmebank.title = title
+    emmebank.coord_unit_length = 0.000189394  # feet to miles
+    emmebank.unit_of_length = "mi"
+    emmebank.unit_of_cost = "$"
+    emmebank.unit_of_energy = "MJ"
+    emmebank.node_number_digits = 6
+    emmebank.use_engineering_notation = True
+    scenario = emmebank.create_scenario(100)
+    scenario.title = "Empty scenario"
+    emmebank.dispose()
+
+    desktop.data_explorer().add_database(emmebank.path)
+    desktop.add_modeller_toolbox("%<$ProjectPath>%/scripts/sandag_toolbox.mtbx")
+    project.save()
+
+
+if __name__ == "__main__":
+    parser = argparse.ArgumentParser(description="Create a new empty Emme project and database with Sandag defaults.")
+    parser.add_argument('-r', '--root', help="path to the root ABM folder, default is the working folder", 
+                        default=os.path.abspath(os.getcwd()))
+    parser.add_argument('-t', '--title', help="the Emmebank title", 
+                        default="SANDAG empty database")
+    parser.add_argument('-v', '--emmeversion', help='the Emme version', default='4.3.7')
+    args = parser.parse_args()
+
+    init_emme_project(args.root, args.title, args.emmeversion)