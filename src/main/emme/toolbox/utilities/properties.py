--- conflicted
+++ resolved
@@ -163,13 +163,8 @@
         self._run_model_names = (
             "env", "useLocalDrive", "skipMGRASkims", "skip4Ds", "skipInputChecker",
             "startFromIteration", "skipInitialization", "deleteAllMatrices", "skipCopyWarmupTripTables",
-<<<<<<< HEAD
             "skipCopyBikeLogsum", "skipBikeLogsums", "skipBuildNetwork",
             "skipHighwayAssignment", "skipTransitSkimming", "skipTransitConnector", "skipTransponderExport", "skipScenManagement", "skipABMPreprocessing", "skipABMResident", "skipABMAirport", "skipABMXborderWait", "skipABMXborder", "skipABMVisitor", "skipMAASModel",
-=======
-            "skipCopyBikeLogsum", "skipCopyWalkImpedance", "skipWalkLogsums", "skipBikeLogsums", "skipBuildNetwork",
-            "skipHighwayAssignment", "skipTransitSkimming", "skipTransitConnector", "skipSkimConversion", "skipTransponderExport", "skipScenManagement", "skipABMPreprocessing", "skipABMResident", "skipABMAirport", "skipABMXborderWait", "skipABMXborder", "skipABMVisitor", "skipMAASModel",
->>>>>>> 92945e4e
             "skipCVMEstablishmentSyn", "skipCTM", "skipTruck", "skipEI", "skipExternal", "skipTripTableCreation", "skipFinalHighwayAssignment",
             "skipFinalTransitAssignment", "skipVisualizer", "skipDataExport", "skipValidation", "skipDatalake", "skipDataLoadRequest",
             "skipDeleteIntermediateFiles")
