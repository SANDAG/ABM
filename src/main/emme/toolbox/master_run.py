# //////////////////////////////////////////////////////////////////////////////
# ////                                                                       ///
# //// Copyright INRO, 2016-2017.                                            ///
# //// Rights to use and modify are granted to the                           ///
# //// San Diego Association of Governments and partner agencies.            ///
# //// This copyright notice must be preserved.                              ///
# ////                                                                       ///
# //// model/master_run.py                                                   ///
# ////                                                                       ///
# ////                                                                       ///
# ////                                                                       ///
# ////                                                                       ///
# //////////////////////////////////////////////////////////////////////////////
#
# The Master run tool is the primary method to operate the SANDAG
# travel demand model. It operates all the model components.
#
#   main_directory: Main ABM directory: directory which contains all of the
#       ABM scenario data, including this project. The default is the parent
#       directory of the current Emme project.
#   scenario_id: Scenario ID for the base imported network data. The result
#       scenarios are indexed in the next five scenarios by time period.
#    scenario_title: title to use for the scenario.
#    emmebank_title: title to use for the Emmebank (Emme database)
#    num_processors: the number of processors to use for traffic and transit
#       assignments and skims, aggregate demand models (where required) and
#       other parallelized procedures in Emme. Default is Max available - 1.
#    Properties loaded from conf/sandag_abm.properties:
#       When using the tool UI, the sandag_abm.properties file is read
#       and the values cached and the inputs below are pre-set. When the tool
#       is started button is clicked this file is written out with the
#       values specified.
#           Sample rate by iteration: three values for the sample rates for each iteration
#           Start from iteration: iteration from which to start the model run
#           Skip steps: optional checkboxes to skip model steps.
#               Note that most steps are dependent upon the results of the previous steps.
#   Select link: add select link analyses for traffic.
#       See the Select link analysis section under the Traffic assignment tool.
#
#   Also reads and processes the per-scenario
#    vehicle_class_availability.csv (optional): 0 or 1 indicators by vehicle class and specified facilities to indicate availability
#
# Script example:
"""
import inro.modeller as _m
import os
modeller = _m.Modeller()
desktop = modeller.desktop

master_run = modeller.tool("sandag.master_run")
main_directory = os.path.dirname(os.path.dirname(desktop.project_path()))
scenario_id = 100
scenario_title = "Base 2015 scenario"
emmebank_title = "Base 2015 with updated landuse"
num_processors = "MAX-1"
master_run(main_directory, scenario_id, scenario_title, emmebank_title, num_processors)
"""

TOOLBOX_ORDER = 1
VIRUTALENV_PATH = "C:\\python_virtualenv\\abm14_2_0"

import inro.modeller as _m
import inro.emme.database.emmebank as _eb
import inro.emme.desktop.app as _app

import traceback as _traceback
import glob as _glob
import subprocess as _subprocess
import ctypes as _ctypes
import json as _json
import shutil as _shutil
import tempfile as _tempfile
from copy import deepcopy as _copy
from collections import defaultdict as _defaultdict
import time as _time
import socket as _socket
import sys
import os
import uuid
import yaml

import pandas as pd
import numpy as np
import csv
import datetime
import pyodbc
import win32com.client as win32
import shutil

import multiprocessing

_join = os.path.join
_dir = os.path.dirname
_norm = os.path.normpath

gen_utils = _m.Modeller().module("sandag.utilities.general")
dem_utils = _m.Modeller().module("sandag.utilities.demand")
props_utils = _m.Modeller().module("sandag.utilities.properties")


class MasterRun(props_utils.PropertiesSetter, _m.Tool(), gen_utils.Snapshot):
    main_directory = _m.Attribute(unicode)
    scenario_id = _m.Attribute(int)
    scenario_title = _m.Attribute(unicode)
    emmebank_title = _m.Attribute(unicode)
    num_processors = _m.Attribute(str)
    select_link = _m.Attribute(unicode)
    username = _m.Attribute(unicode)
    password = _m.Attribute(unicode)

    properties_path = _m.Attribute(unicode)

    tool_run_msg = ""

    def __init__(self):
        super(MasterRun, self).__init__()
        project_dir = _dir(_m.Modeller().desktop.project.path)
        self.main_directory = _dir(project_dir)
        self.properties_path = _join(_dir(project_dir), "conf", "sandag_abm.properties")
        self.scenario_id = 100
        self.scenario_title = ""
        self.emmebank_title = ""
        self.num_processors = "MAX-1"
        self.select_link = '[]'
        self.username = os.environ.get("USERNAME")
        self.attributes = [
            "main_directory", "scenario_id", "scenario_title", "emmebank_title",
            "num_processors", "select_link"
        ]
        self._log_level = "ENABLED"
        self.LOCAL_ROOT = "C:\\abm_runs"

    def page(self):
        self.load_properties()
        pb = _m.ToolPageBuilder(self)
        pb.title = "Master run ABM"
        pb.description = """Runs the SANDAG ABM, assignments, and other demand model tools."""
        pb.branding_text = "- SANDAG - Model"
        tool_proxy_tag = pb.tool_proxy_tag

        if self.tool_run_msg != "":
            pb.tool_run_status(self.tool_run_msg_status)

        pb.add_select_file('main_directory', 'directory',
                           title='Select main ABM directory', note='')
        pb.add_text_box('scenario_id', title="Scenario ID:")
        pb.add_text_box('scenario_title', title="Scenario title:", size=80)
        pb.add_text_box('emmebank_title', title="Emmebank title:", size=60)
        dem_utils.add_select_processors("num_processors", pb, self)

        # username and password input for distributed assignment
        # username also used in the folder name for the local drive operation
        pb.add_html('''
<div class="t_element">
    <div class="t_local_title">Credentials for remote run</div>
    <div>
        <strong>Username:</strong>
        <input type="text" id="username" size="20" class="-inro-modeller"
                data-ref="parent.%(tool_proxy_tag)s.username"></input>
        <strong>Password:</strong>
        <input type="password" size="20" id="password" class="-inro-modeller"
                data-ref="parent.%(tool_proxy_tag)s.password"></input>
    </div>
    <div class="t_after_widget">
    Note: required for running distributed traffic assignments using PsExec.
    <br>
    Distributed / single node modes are configured in "config/server-config.csv".
    <br> The username is also used for the folder name when running on the local drive.
    </div>
</div>''' % {"tool_proxy_tag": tool_proxy_tag})

        # defined in properties utilities
        self.add_properties_interface(pb, disclosure=True)
        # redirect properties file after browse of main_directory
        pb.add_html("""
<script>
    $(document).ready( function ()
    {
        var tool = new inro.modeller.util.Proxy(%(tool_proxy_tag)s) ;
        $("#main_directory").bind('change', function()    {
            var path = $(this).val();
            tool.properties_path = path + "/conf/sandag_abm.properties";
            tool.load_properties();
            $("input:checkbox").each(function() {
                $(this).prop('checked', tool.get_value($(this).prop('id')) );
            });
            $("#startFromIteration").prop('value', tool.startFromIteration);
            $("#sample_rates").prop('value', tool.sample_rates);
            $("#env").prop('value', tool.env);
        });
   });
</script>""" % {"tool_proxy_tag": tool_proxy_tag})

        traffic_assign = _m.Modeller().tool("sandag.assignment.traffic_assignment")
        traffic_assign._add_select_link_interface(pb)

        return pb.render()

    def run(self):
        self.tool_run_msg = ""
        try:
            self.save_properties()
            self(self.main_directory, self.scenario_id, self.scenario_title, self.emmebank_title,
                 self.num_processors, self.select_link, username=self.username, password=self.password)
            run_msg = "Model run complete"
            self.tool_run_msg = _m.PageBuilder.format_info(run_msg, escape=False)
        except Exception as error:
            self.tool_run_msg = _m.PageBuilder.format_exception(error, _traceback.format_exc())

            raise

    @_m.method(return_type=_m.UnicodeType)
    def tool_run_msg_status(self):
        return self.tool_run_msg

    @_m.logbook_trace("Master run model", save_arguments=True)
    def __call__(self, main_directory, scenario_id, scenario_title, emmebank_title, num_processors,
                 select_link=None, periods=["EA", "AM", "MD", "PM", "EV"], username=None, password=None):
        attributes = {
            "main_directory": main_directory,
            "scenario_id": scenario_id,
            "scenario_title": scenario_title,
            "emmebank_title": emmebank_title,
            "num_processors": num_processors,
            "select_link": select_link,
            "periods": periods,
            "username": username,
        }
        gen_utils.log_snapshot("Master run model", str(self), attributes)

        modeller = _m.Modeller()
        # Checking that the virtualenv path is set and the folder is installed
        if not os.path.exists(VIRUTALENV_PATH):
            raise Exception("Python virtual environment not installed at expected location %s" % VIRUTALENV_PATH)
        venv_path = os.environ.get("PYTHON_VIRTUALENV")
        if not venv_path:
            raise Exception("Environment variable PYTHON_VIRTUALENV not set, start Emme from 'start_emme_with_virtualenv.bat'")
        if not venv_path == VIRUTALENV_PATH:
            raise Exception("PYTHON_VIRTUALENV is not the expected value (%s instead of %s)" % (venv_path, VIRUTALENV_PATH))
        venv_path_found = False
        for path in sys.path:
            if VIRUTALENV_PATH in path:
                venv_path_found = True
                break
        if not venv_path_found:
            raise Exception("Python virtual environment not found in system path %s" % VIRUTALENV_PATH)
        copy_scenario = modeller.tool("inro.emme.data.scenario.copy_scenario")
        run4Ds = modeller.tool("sandag.import.run4Ds")
        import_network = modeller.tool("sandag.import.import_network")
        input_checker = modeller.tool("sandag.import.input_checker")
        init_transit_db = modeller.tool("sandag.initialize.initialize_transit_database")
        init_matrices = modeller.tool("sandag.initialize.initialize_matrices")
        import_demand = modeller.tool("sandag.import.import_seed_demand")
        build_transit_scen = modeller.tool("sandag.assignment.build_transit_scenario")
        create_transit_connector = modeller.tool("sandag.assignment.create_transit_connector")
        transit_assign = modeller.tool("sandag.assignment.transit_assignment")
        #run_truck = modeller.tool("sandag.model.truck.run_truck_model")
        import_auto_demand = modeller.tool("sandag.import.import_auto_demand")
        import_transit_demand = modeller.tool("sandag.import.import_transit_demand")
        # export_transit_skims = modeller.tool("sandag.export.export_transit_skims")
        export_for_transponder = modeller.tool("sandag.export.export_for_transponder")
        export_network_data = modeller.tool("sandag.export.export_data_loader_network")
        export_matrix_data = modeller.tool("sandag.export.export_data_loader_matrices")
        export_for_commercial_vehicle = modeller.tool("sandag.export.export_for_commercial_vehicle")
        validation = modeller.tool("sandag.validation.validation")
        file_manager = modeller.tool("sandag.utilities.file_manager")
        utils = modeller.module('sandag.utilities.demand')
        load_properties = modeller.tool('sandag.utilities.properties')
        run_summary = modeller.tool("sandag.utilities.run_summary")

        self.username = username
        self.password = password

        props = load_properties(_join(main_directory, "conf", "sandag_abm.properties"))
        props.set_year_specific_properties(_join(main_directory, "input", "parametersByYears.csv"))
        props.set_year_specific_properties(_join(main_directory, "input", "filesByYears.csv"))
        props.save()
        # Log current state of props file for debugging of UI / file sync issues
        attributes = dict((name, props["RunModel." + name]) for name in self._run_model_names)
        _m.logbook_write("SANDAG properties file", attributes=attributes)
        if self._properties:  # Tool has been called via the UI
            # Compare UI values and file values to make sure they are the same
            error_text = ("Different value found in sandag_abm.properties than specified in UI for '%s'. "
                          "Close sandag_abm.properties if open in any text editor, check UI and re-run.")
            for name in self._run_model_names:
                if getattr(self, name) != props["RunModel." + name]:
                    raise Exception(error_text % name)

        scenarioYear = str(props["scenarioYear"])
        # geographyID = str(props["geographyID"])
        prod_env = props["RunModel.env"]                                
        startFromIteration = props["RunModel.startFromIteration"]
        # precision = props["RunModel.MatrixPrecision"]
        minSpaceOnC = props["RunModel.minSpaceOnC"]
        sample_rate = props["sample_rates"]
        end_iteration = len(sample_rate)
        # visualizer_reference_path = props["visualizer.reference.path"]
        # visualizer_output_file = props["visualizer.output"]
        # visualizer_reference_label = props["visualizer.reference.label"]
        # visualizer_build_label = props["visualizer.build.label"]
        fafInputFile = props["faf.file"]
        aoc = props["aoc.fuel"] + props["aoc.maintenance"]
        truck_scenario_year = props["truck.FFyear"]
        htm_input_file = props["htm.input.file"]
        cvm_emp_input_file = props["cvm.emp.input.file"]
        
        period_ids = list(enumerate(periods, start=int(scenario_id) + 1))

        useLocalDrive = props["RunModel.useLocalDrive"]

        skip4Ds = props["RunModel.skip4Ds"]
        skipInputChecker = props["RunModel.skipInputChecker"]
        skipInitialization = props["RunModel.skipInitialization"]
        deleteAllMatrices = props["RunModel.deleteAllMatrices"]
        skipCopyWarmupTripTables = props["RunModel.skipCopyWarmupTripTables"]
        skipCopyBikeLogsum = props["RunModel.skipCopyBikeLogsum"]
        skipCopyWalkImpedance = props["RunModel.skipCopyWalkImpedance"]
        skipWalkLogsums = props["RunModel.skipWalkLogsums"]
        skipBikeLogsums = props["RunModel.skipBikeLogsums"]
        skipBuildNetwork = props["RunModel.skipBuildNetwork"]
        skipHighwayAssignment = props["RunModel.skipHighwayAssignment"]
        skipTransitSkimming = props["RunModel.skipTransitSkimming"]
        skipTransitConnector = props["RunModel.skipTransitConnector"]
        skipTransponderExport = props["RunModel.skipTransponderExport"]
        skipScenManagement = props["RunModel.skipScenManagement"]
        skipABMPreprocessing = props["RunModel.skipABMPreprocessing"]
        skipABMResident = props["RunModel.skipABMResident"]
        skipABMAirport = props["RunModel.skipABMAirport"]
        skipABMXborderWait = props["RunModel.skipABMXborderWait"]
        skipABMXborder = props["RunModel.skipABMXborder"]
        skipABMVisitor = props["RunModel.skipABMVisitor"]
<<<<<<< HEAD
        skipCVMEstablishmentSyn = props["RunModel.skipCVMEstablishmentSyn"]
=======
        skipMAASModel = props["RunModel.skipMAASModel"]
>>>>>>> 909c4edf
        skipCTM = props["RunModel.skipCTM"]
        skipEI = props["RunModel.skipEI"]
        skipExternal = props["RunModel.skipExternal"]
        skipTruck = props["RunModel.skipTruck"]
        external_internal = modeller.tool("sandag.model.external_internal")
        external_external = modeller.tool("sandag.model.external_external")
        skipTripTableCreation = props["RunModel.skipTripTableCreation"]
        skipFinalHighwayAssignment = props["RunModel.skipFinalHighwayAssignment"]
        skipFinalHighwayAssignmentStochastic = props["RunModel.skipFinalHighwayAssignmentStochastic"]
        if skipFinalHighwayAssignmentStochastic == True:
        	makeFinalHighwayAssignmentStochastic = False
        else:
        	makeFinalHighwayAssignmentStochastic = True
        skipFinalTransitAssignment = props["RunModel.skipFinalTransitAssignment"]
        skipVisualizer = props["RunModel.skipVisualizer"]
        skipDataExport = props["RunModel.skipDataExport"]
        skipDatalake = props["RunModel.skipDatalake"]
        skipDataLoadRequest = props["RunModel.skipDataLoadRequest"]
        skipDeleteIntermediateFiles = props["RunModel.skipDeleteIntermediateFiles"]
        # skipTransitShed = props["RunModel.skipTransitShed"]
        # transitShedThreshold = props["transitShed.threshold"]
        # transitShedTOD = props["transitShed.TOD"]

        #check if visualizer.reference.path is valid in filesbyyears.csv
        # if not os.path.exists(visualizer_reference_path):
        #     raise Exception("Visualizer reference %s does not exist. Check filesbyyears.csv." %(visualizer_reference_path))

        if useLocalDrive:
            folder_name = os.path.basename(main_directory)
            if not os.path.exists(_join(self.LOCAL_ROOT, username, folder_name, "report")): # check free space only if it is a new run
                self.check_free_space(minSpaceOnC)
            # if initialization copy ALL files from remote
            # else check file meta data and copy those that have changed
            initialize = (skipInitialization == False and startFromIteration == 1)
            local_directory = file_manager(
                "DOWNLOAD", main_directory, username, scenario_id, initialize=initialize)
            self._path = local_directory
        else:
            self._path = main_directory

        drive, path_no_drive = os.path.splitdrive(self._path)
        path_forward_slash = path_no_drive.replace("\\", "/")
        input_dir = _join(self._path, "input")
        input_truck_dir = _join(self._path, "input_truck")
        output_dir = _join(self._path, "output")
        validation_dir = _join(self._path, "analysis/validation")
        main_emmebank = _eb.Emmebank(_join(self._path, "emme_project", "Database", "emmebank"))
        if emmebank_title:
            main_emmebank.title = emmebank_title
        external_zones = "1-12"

        travel_modes = ["auto", "tran", "nmot", "othr"]
        core_abm_files = ["Trips*.omx"]
        core_abm_files = [mode + name for name in core_abm_files for mode in travel_modes]
        smm_abm_files = ["AirportTrips*.omx", "CrossBorderTrips*.omx", "VisitorTrips*.omx"]
        smm_abm_files = [mode + name for name in smm_abm_files for mode in travel_modes]
        smm_csv_files = ["airport_out.CBX.csv", "airport_out.SAN.csv", "crossBorderTours.csv", "crossBorderTrips.csv", "visitorTours.csv", "visitorTrips.csv"]
        smm_abm_files.extend(smm_csv_files)
        maas_abm_files = ["EmptyAVTrips.omx", "TNCVehicleTrips*.omx"]

        relative_gap = props["convergence"]
        max_assign_iterations = 100
        mgra_lu_input_file = props["mgra.socec.file"]

        #change emme databank dimensions based on number of select links - SANDAG ABM2+ Enhancements (06-28-2021)
        num_select_links =  0
        if select_link:
            num_select_links = len(_json.loads(select_link))
        change_dimensions = modeller.tool("inro.emme.data.database.change_database_dimensions")
        dims = main_emmebank.dimensions
        num_nodes = dims["regular_nodes"] + dims['centroids']
        num_links = dims["links"]
        num_turn_entries = dims["turn_entries"]
        num_transit_lines = dims['transit_lines']
        num_transit_segments = dims['transit_segments']
        num_traffic_classes = 15

        additional_node_extra_attributes = 4
        additional_link_extra_attributes = 26
        additional_line_extra_attributes = 4
        additional_segment_extra_attributes = 12

        extra_attribute_values = 18000000
        extra_attribute_values += (num_nodes + 1) * additional_node_extra_attributes
        extra_attribute_values += (num_links + 1) * additional_link_extra_attributes
        extra_attribute_values += (num_transit_lines + 1)* additional_line_extra_attributes
        extra_attribute_values += (num_transit_segments + 1) * additional_segment_extra_attributes

        if num_select_links > 3:
            extra_attribute_values += (num_select_links - 3) * ((num_links + 1) * (num_traffic_classes + 1) + (num_turn_entries + 1) * (num_traffic_classes))

        if extra_attribute_values > dims["extra_attribute_values"] or dims["full_matrices"] < 9999:
            dims["extra_attribute_values"] = extra_attribute_values
            dims["full_matrices"] = 9999
            #add logging for when this setp is run, add before and after attribute value
            #change_dimensions(emmebank_dimensions=dims, emmebank=main_emmebank, keep_backup=False)
            #replaced the above line with the below lines - suggested by Antoine, Bentley (2022-06-02)
            if main_emmebank.scenario(1) is None:
                main_emmebank.create_scenario(1)
            change_dimensions(dims, main_emmebank, False)
        # with open(_join(self._path, "logFiles", "select_link_log.txt"),"a+") as f:
		#     f.write("Num Select links {}\nExtra Attribute Value {}".format(num_select_links,extra_attribute_values))
        # f.close()

        for period in periods:
            if os.path.exists(_join(self._path, "emme_project", "Database_transit_" + period, "emmebank")):
                with _eb.Emmebank(_join(self._path, "emme_project", "Database_transit_" + period, "emmebank")) as transit_db:
                    transit_db_dims = transit_db.dimensions
                    num_nodes = transit_db_dims["regular_nodes"] + transit_db_dims['centroids']
                    num_links = transit_db_dims["links"]
                    num_turn_entries = transit_db_dims["turn_entries"]
                    num_transit_lines = transit_db_dims['transit_lines']
                    num_transit_segments = transit_db_dims['transit_segments']
                    num_traffic_classes = 15
                    
                    extra_attribute_values = 18000000 
                    extra_attribute_values += (num_nodes + 1) * additional_node_extra_attributes
                    extra_attribute_values += (num_links + 1) * additional_link_extra_attributes
                    extra_attribute_values += (num_transit_lines + 1)* additional_line_extra_attributes 
                    extra_attribute_values += (num_transit_segments + 1) * additional_segment_extra_attributes
                    
                    if num_select_links > 3:
                        extra_attribute_values += 18000000 + (num_select_links - 3) * ((num_links + 1) * (num_traffic_classes + 1) + (num_turn_entries + 1) * (num_traffic_classes))
                        
                    if extra_attribute_values > transit_db_dims["extra_attribute_values"] or transit_db_dims["full_matrices"] < 9999:
                        transit_db_dims["extra_attribute_values"] = extra_attribute_values
                        transit_db_dims["full_matrices"] = 9999 
                        #change_dimensions(emmebank_dimensions=transit_db_dims, emmebank=transit_db, keep_backup=False)
                        #replaced the above line with the below lines - suggested by Antoine, Bentley (2022-06-02)
                        if transit_db.scenario(1) is None:
                            transit_db.create_scenario(1)
                        change_dimensions(transit_db_dims, transit_db, False)

        with _m.logbook_trace("Setup and initialization"):
            self.set_global_logbook_level(props)

            # Swap Server Configurations
            # self.run_proc("serverswap.bat", [drive, path_no_drive, path_forward_slash], "Run ServerSwap")
            # self.check_for_fatal(_join(self._path, "logFiles", "serverswap.log"),
            #                      "ServerSwap failed! Open logFiles/serverswap.log for details.")
            # self.run_proc("checkAtTransitNetworkConsistency.cmd", [drive, path_forward_slash],
            #               "Checking if AT and Transit Networks are consistent")
            # self.check_for_fatal(_join(self._path, "logFiles", "AtTransitCheck_event.log"),
            #                      "AT and Transit network consistency checking failed! Open AtTransitCheck_event.log for details.")

            #get number of households to pass on sample size to activitysim
            householdFile = pd.read_csv(_join(self._path, "input", "households.csv"))
            hh_resident_size = len(householdFile)
            del(householdFile)

            if startFromIteration == 1:  # only run the setup / init steps if starting from iteration 1
                if not skipWalkLogsums:
                    self.run_proc("runSandagWalkLogsums.cmd", [drive, path_forward_slash],
                                  "Walk - create AT logsums and impedances", capture_output=True)
                if not skipCopyWalkImpedance:
                    self.copy_files(["walkMgraEquivMinutes.csv", "microMgraEquivMinutes.csv"],
                                    input_dir, output_dir)

                if not skip4Ds:
                    run4Ds(path=self._path, int_radius=0.65, ref_path='visualizer_reference_path')

                mgraFile = 'mgra15_based_input' + str(scenarioYear) + '.csv'  # Should be read in from properties? -JJF
                self.complete_work(scenarioYear, input_dir, output_dir, mgraFile, "walkMgraEquivMinutes.csv")

                if not skipBuildNetwork:
                    base_scenario = import_network(
                        source=input_dir,
                        merged_scenario_id=scenario_id,
                        title=scenario_title,
                        data_table_name=scenarioYear,
                        overwrite=True,
                        emmebank=main_emmebank)

                    if "modify_network.py" in os.listdir(os.getcwd()):
                        try:
                            with _m.logbook_trace("Modify network script"):
                                import modify_network
                                reload(modify_network)
                                modify_network.run(base_scenario)
                        except ImportError as e:
                            pass

                    if not skipInputChecker:
                        input_checker(path=self._path)

                    # parse vehicle availablility file by time-of-day
                    availability_file = "vehicle_class_availability.csv"
                    availabilities = self.parse_availability_file(_join(input_dir, availability_file), periods)
                    # initialize per time-period scenarios
                    for number, period in period_ids:
                        title = "%s - %s assign" % (base_scenario.title, period)
                        # copy_scenario(base_scenario, number, title, overwrite=True)
                        _m.logbook_write(
                            name="Copy scenario %s to %s" % (base_scenario.number, number),
                            attributes={
                                'from_scenario': base_scenario.number,
                                'scenario_id': number,
                                'overwrite': True,
                                'scenario_title': title
                            }
                        )
                        if main_emmebank.scenario(number):
                            main_emmebank.delete_scenario(number)
                        scenario = main_emmebank.copy_scenario(base_scenario.number, number)
                        scenario.title = title
                        # Apply availabilities by facility and vehicle class to this time period
                        self.apply_availabilities(period, scenario, availabilities)
                else:
                    base_scenario = main_emmebank.scenario(scenario_id)

                if not skipInitialization:
                    # initialize traffic demand, skims, truck, CV, EI, EE matrices
                    traffic_components = [
                        "traffic_skims",
                        "truck_model",
                        "external_internal_model", "external_external_model"]
                    if not skipCopyWarmupTripTables:
                        traffic_components.append("traffic_demand")
                    init_matrices(traffic_components, periods, base_scenario, deleteAllMatrices)

                    transit_scenario_dict = {}
                    transit_emmebank_dict = {}
                    for period in periods:
                        transit_scenario_dict[period] = init_transit_db(base_scenario, period, add_database=not useLocalDrive)
                        transit_emmebank_dict[period] = transit_scenario_dict[period].emmebank
                        transit_components = ["transit_skims"]
                        if not skipCopyWarmupTripTables:
                            transit_components.append("transit_demand")
                        init_matrices(transit_components, [period], transit_scenario_dict[period], deleteAllMatrices)
                else:
                    transit_scenario_dict = {}
                    transit_emmebank_dict = {}
                    for period in periods:
                        transit_emmebank_dict[period] = _eb.Emmebank(_join(self._path, "emme_project", "Database_transit_" + period, "emmebank"))
                        transit_scenario_dict[period] = transit_emmebank_dict[period].scenario(base_scenario.number)

                if not skipCopyWarmupTripTables:
                    # import seed auto demand and seed truck demand
                    for period in periods:
                        omx_file = _join(input_dir, "trip_%s.omx" % period)
                        import_demand(omx_file, "AUTO", period, base_scenario)
                        import_demand(omx_file, "TRUCK", period, base_scenario)

                if not skipBikeLogsums:
                    self.run_proc("runSandagBikeLogsums.cmd", [drive, path_forward_slash],
                                  "Bike - create AT logsums and impedances")
                if not skipCopyBikeLogsum:
                    self.copy_files(["bikeMgraLogsum.csv", "bikeTazLogsum.csv"], input_dir, output_dir)

            else:
                base_scenario = main_emmebank.scenario(scenario_id)
                transit_scenario_dict = {}
                transit_emmebank_dict = {}
                for period in periods:
                    transit_emmebank_dict[period] = _eb.Emmebank(_join(self._path, "emme_project", "Database_transit_" + period, "emmebank"))
                    transit_scenario_dict[period] = transit_emmebank_dict[period].scenario(base_scenario.number)

            # Check that setup files were generated
            # self.run_proc("CheckOutput.bat", [drive + path_no_drive, 'Setup'], "Check for outputs")

        # Note: iteration indexes from 0, msa_iteration indexes from 1
        for iteration in range(startFromIteration - 1, end_iteration):
            msa_iteration = iteration + 1
            with _m.logbook_trace("Iteration %s" % msa_iteration):
                #create a folder to store skims
                if not os.path.exists(_join(output_dir, "skims")):
                    os.mkdir(_join(output_dir, "skims"))

                if not skipHighwayAssignment[iteration]:
                    # run traffic assignment
                    # export traffic skims
                    with _m.logbook_trace("Traffic assignment and skims"):
                        self.run_traffic_assignments(
                            base_scenario, period_ids, msa_iteration, relative_gap,
                            max_assign_iterations, num_processors)

                if not skipTransitSkimming[iteration]:
                    # run transit assignment
                    # export transit skims
                    with _m.logbook_trace("Transit assignments and skims"):

                        for number, period in period_ids:
                            src_period_scenario = main_emmebank.scenario(number)
                            transit_assign_scen = build_transit_scen(
                               period=period, base_scenario=src_period_scenario,
                               transit_emmebank=transit_emmebank_dict[period],
                               scenario_id=src_period_scenario.id,
                               scenario_title="%s %s transit assign" % (base_scenario.title, period),
                               data_table_name=scenarioYear, overwrite=True)

                            if (not skipTransitConnector) and (msa_iteration == 1):
                                if not os.path.exists(_join(input_dir, "transit_connectors")):
                                    os.mkdir(_join(input_dir, "transit_connectors"))
                            #     #in case of new network, create transit connectors from scratch, and export them to the input folder for future runs/iterations
                            #     create_transit_connector(period, transit_assign_scen, create_connector_flag=True)
                            # else:
                            #     #this would import connectors from the input/transit_connectors folder, and not create them from scratch
                            #     create_transit_connector(period, transit_assign_scen, create_connector_flag=False)

                        # Run transit assignment in separate process
                        # Running in same process slows OMX skim export for unknown reason
                        # transit_emmebank need to be closed and re-opened to be accessed by separate process
                        transit_emmebank_dict = self.run_transit_assignments(transit_emmebank_dict, scenarioYear, output_dir, ((not skipTransitConnector) and (msa_iteration == 1)), main_directory)
                        for period in periods:
                            transit_scenario_dict[period] = transit_emmebank_dict[period].scenario(base_scenario.number)
                        # _m.Modeller().desktop.refresh_data()

                        # #output transit skims by period
                        # for number, period in period_ids:
                        #     transit_scenario = transit_emmebank.scenario(number)
                        #     omx_file = _join(output_dir, "skims", "transit_skims_" + period + ".omx")
                        #     export_transit_skims(omx_file, [period], transit_scenario, big_to_zero=False)

                if not skipTransponderExport[iteration]:
                    am_scenario = main_emmebank.scenario(base_scenario.number + 2)
                    export_for_transponder(output_dir, num_processors, am_scenario)

                if (not skipScenManagement) and (msa_iteration==1):
                    self.run_proc("runSandag_ScenManagement.cmd",
                            [drive + path_forward_slash, str(props["scenarioYear"])],
                            "Running Scenario Management", capture_output=True) 

                if not skipABMPreprocessing[iteration]:
                    self.run_proc(
                        "runSandagAbm_Preprocessing.cmd",
                        [drive, drive + path_forward_slash, msa_iteration, scenarioYear],
                        "Creating all the required files to run the ActivitySim models", capture_output=True)
                if not skipABMResident[iteration]:
                    self.run_proc(
                        "runSandagAbm_ActivitySimResident.cmd",
                        [drive, drive + path_forward_slash, int(sample_rate[iteration] * hh_resident_size), msa_iteration],
                        "Running ActivitySim resident model", capture_output=True)
                if not skipABMAirport[iteration]:
                    hh_airport_size = {}
                    for airport in ["san", "cbx"]:
                        householdFile = pd.read_csv(_join(self._path, "input", "households_airport.{}.csv".format(airport)))
                        hh_airport_size[airport] = len(householdFile)
                        del(householdFile)
                    self.run_proc(
                        "runSandagAbm_ActivitySimAirport.cmd",
                        [drive, drive + path_forward_slash, int(sample_rate[iteration] * hh_airport_size["san"]), int(sample_rate[iteration] * hh_airport_size["cbx"])],
                        "Running ActivitySim airport models", capture_output=True)
                if (not skipABMXborderWait) and (iteration == 0):
                    self.run_proc(
                        "runSandagAbm_ActivitySimXborderWaitModel.cmd",
                        [drive, drive + path_forward_slash],
                        "Running ActivitySim wait time models", capture_output=True)
                if not skipABMXborder[iteration]:
                    householdFile = pd.read_csv(_join(self._path, "input", "households_xborder.csv"))
                    hh_xborder_size = len(householdFile)
                    del(householdFile)
                    self.run_proc(
                        "runSandagAbm_ActivitySimXborder.cmd",
                        [drive, drive + path_forward_slash, int(sample_rate[iteration] * hh_xborder_size)],
                        "Running ActivitySim crossborder model", capture_output=True)
                if not skipABMVisitor[iteration]:
                    householdFile = pd.read_csv(_join(self._path, "input", "households_visitor.csv"))
                    hh_visitor_size = len(householdFile)
                    del(householdFile)
                    self.run_proc(
                        "runSandagAbm_ActivitySimVisitor.cmd",
                        [drive, drive + path_forward_slash, int(sample_rate[iteration] * hh_visitor_size)],
                        "Running ActivitySim visitor model", capture_output=True)
                           
                if not skipMAASModel[iteration]:
                    self.run_proc("runMtxMgr.cmd", [drive, drive + path_no_drive], "Start matrix manager")
                    self.run_proc(
                        "runSandagAbm_MAAS.cmd",
                        [drive, drive + path_forward_slash, 1, 0],
                        "Java-Run AV allocation model and TNC routing model", capture_output=True)

                if (not skipCVMEstablishmentSyn) and (iteration == 0):
                    self.run_proc("cvmEst.bat", [drive, path_no_drive, cvm_emp_input_file],
                        "Commercial vehicle model establishment synthesis", capture_output=True)
                if not skipCTM[iteration]:
                    #export_for_commercial_vehicle(output_dir + '/skims', base_scenario)
                    self.run_proc(
                        "cvm.bat",
                        [drive, path_no_drive],
                        "Commercial vehicle model", capture_output=True)
                if msa_iteration == startFromIteration:
                    external_zones = "1-12"
                    if not skipTruck[iteration]:
                        # run truck model (generate truck trips)
                        self.run_proc(
                            "htm.bat",
                            [drive, path_no_drive, fafInputFile, htm_input_file, "PM", truck_scenario_year],
                            "Heavy truck model", capture_output=True)
                    # run EI model "US to SD External Trip Model"
                    if not skipEI[iteration]:
                        external_internal(input_dir, base_scenario)
                    # run EE model
                    if not skipExternal[iteration]:
                        external_external(input_dir, external_zones, base_scenario)


                # import demand from all sub-market models from CT-RAMP and
                #       add CV trips to auto demand
                if not skipTripTableCreation[iteration]:
                    import_auto_demand(output_dir + '/assignment', external_zones, num_processors, base_scenario)

        if not skipFinalHighwayAssignment:
            with _m.logbook_trace("Final traffic assignments"):
                # Final iteration is assignment only, no skims
                final_iteration = 4
                self.run_traffic_assignments(
                    base_scenario, period_ids, final_iteration, relative_gap, max_assign_iterations,
                    num_processors, select_link, makeFinalHighwayAssignmentStochastic, input_dir)
                self.run_proc(
                        "runSandagAbm_Preprocessing.cmd",
                        [drive, drive + path_forward_slash, final_iteration, scenarioYear],
                        "Adding DIST skim", capture_output=True)

        if not skipFinalTransitAssignment:
            import_transit_demand(output_dir + '/assignment', transit_scenario_dict)
            with _m.logbook_trace("Final transit assignments"):
                # Final iteration includes the transit skims per ABM-1072
                for number, period in period_ids:
                    src_period_scenario = main_emmebank.scenario(number)
                    transit_assign_scen = build_transit_scen(
                        period=period, base_scenario=src_period_scenario,
                        transit_emmebank=transit_emmebank_dict[period],
                        scenario_id=src_period_scenario.id,
                        scenario_title="%s %s transit assign" % (base_scenario.title, period),
                        data_table_name=scenarioYear, overwrite=True)

                    #this would import connectors from the input/transit_connectors folder, and not create them from scratch
                    # create_transit_connector(period, transit_assign_scen, create_connector_flag=False)

                # Run transit assignment in separate process
                # Running in same process slows OMX skim export for unknown reason
                # transit_emmebank need to be closed and re-opened to be accessed by separate process
                transit_emmebank_dict = self.run_transit_assignments(transit_emmebank_dict, scenarioYear, output_dir, False, main_directory)
                for period in periods:
                    transit_scenario_dict[period] = transit_emmebank_dict[period].scenario(base_scenario.number)
                # _m.Modeller().desktop.refresh_data()

                # #output transit skims by period
                # for number, period in period_ids:
                #     transit_scenario = transit_emmebank.scenario(number)
                #     omx_file = _join(output_dir, "skims", "transit_skims_" + period + ".omx")
                #     export_transit_skims(omx_file, [period], transit_scenario, big_to_zero=False)

        # if not skipTransitShed:
        #     # write walk and drive transit sheds
        #     self.run_proc("runtransitreporter.cmd", [drive, path_forward_slash, transitShedThreshold, transitShedTOD],
        #                   "Create walk and drive transit sheds",
        #                   capture_output=True)

        if not skipVisualizer:
            self.run_proc("RunViz.bat",
                          [drive, drive + path_forward_slash],
                          "HTML Visualizer", capture_output=True)

        if not skipDataExport:

            # export network and matrix results from Emme directly to T if using local drive
            output_directory = _join(self._path, "output")
            export_network_data(self._path, scenario_id, main_emmebank, transit_emmebank_dict, num_processors)
            export_matrix_data(output_directory, base_scenario)
            # export core ABM data
            # Note: uses relative project structure, so cannot redirect to T drive
            # self.run_proc("DataExporter.bat", [drive, path_no_drive], "Export core ABM data",capture_output=True)
            # aggregate_models = {}
            # for agg_model in ['eetrip', 'eitrip', 'trucktrip']:#TODO ['commercialVehicleTrips','internalExternalTrips']:
            #     aggregate_models[agg_model] = str(os.path.join(self._path,'report',agg_model+'.csv'))
            # gen_utils.DataLakeExporter(ScenarioPath=self._path).write_to_datalake(aggregate_models)
            self.run_proc(
                "export_hwy_shape.cmd",
                [drive, drive + path_forward_slash],
                "Exporting highway shapefile", capture_output=True)
        
        if not skipDatalake:
            self.write_metadata(main_directory, scenario_title, select_link, username, scenarioYear, sample_rate, prod_env)
            self.run_proc(
                "write_to_datalake.cmd",
                [drive, drive + path_forward_slash, prod_env],
                "Writing model output to datalake", capture_output=True)

        #Validation for 2022 scenario
        if scenarioYear == "2016":
            validation(self._path, main_emmebank, base_scenario) # to create source_EMME.xlsx

            # #Create Worksheet for ABM Validation using PowerBI Visualization #JY: can be uncommented if deciding to incorporate PowerBI vis in ABM workflow
            # self.run_proc("VisPowerBI.bat",  # forced to update excel links
            #                 [drive, path_no_drive, scenarioYear, 0],
            #                 "VisPowerBI",
            #                 capture_output=True)

            ### CL: Below step is temporarily used to update validation output files. When Gregor complete Upload procedure, below step should be removed. 05/31/20
            # self.run_proc("ExcelUpdate.bat",  # forced to update excel links
                            # [drive, path_no_drive, scenarioYear, 0],
                            # "ExcelUpdate",
                            # capture_output=True)

            ### ES: Commented out until this segment is updated to reference new database. 9/10/20 ###
            # add segments below for auto-reporting, YMA, 1/23/2019
            # add this loop to find the sceanro_id in the [dimension].[scenario] table

            #database_scenario_id = 0
            #int_hour = 0
            #while int_hour <= 96:

            #    database_scenario_id = self.sql_select_scenario(scenarioYear, end_iteration,
            #                                                    sample_rate[end_iteration - 1], path_no_drive,
            #                                                    start_db_time)
            #    if database_scenario_id > 0:
            #        break

            #    int_hour = int_hour + 1
            #    _time.sleep(900)  # wait for 15 mins

            # if load failed, then send notification email
            #if database_scenario_id == 0 and int_hour > 96:
            #    str_request_check_result = self.sql_check_load_request(scenarioYear, path_no_drive, username,
            #                                                           start_db_time)
            #    print(str_request_check_result)
            #    sys.exit(0)
                # self.send_notification(str_request_check_result,username) #not working in server
            #else:
            #    print(database_scenario_id)
            #    self.run_proc("DataSummary.bat",  # get summary from database, added for auto-reporting
            #                  [drive, path_no_drive, scenarioYear, database_scenario_id],
            #                  "Data Summary")

            #    self.run_proc("ExcelUpdate.bat",  # forced to update excel links
            #                  [drive, path_no_drive, scenarioYear, database_scenario_id],
            #                  "Excel Update",
            #                  capture_output=True)

        # # terminate all java processes
        # _subprocess.call("taskkill /F /IM java.exe")

        # # close all DOS windows
        # _subprocess.call("taskkill /F /IM cmd.exe")

        # UPLOAD DATA AND SWITCH PATHS
        if useLocalDrive:
            file_manager("UPLOAD", main_directory, username, scenario_id,
                         delete_local_files=not skipDeleteIntermediateFiles)
            self._path = main_directory
            drive, path_no_drive = os.path.splitdrive(self._path)
            # self._path = main_directory
            # drive, path_no_drive = os.path.splitdrive(self._path)
            for period in periods:
                init_transit_db.add_database(
                    _eb.Emmebank(_join(main_directory, "emme_project", "Database_transit_" + period, "emmebank")))

        if not skipDataLoadRequest:
            start_db_time = datetime.datetime.now()  # record the time to search for request id in the load request table, YMA, 1/23/2019
            # start_db_time = start_db_time + datetime.timedelta(minutes=0)
            # self.run_proc("DataLoadRequest.bat",
            #               [drive + path_no_drive, end_iteration, scenarioYear, sample_rate[end_iteration - 1], geographyID],
            #               "Data load request")

        # delete trip table files in iteration sub folder if model finishes without errors
        if not useLocalDrive and not skipDeleteIntermediateFiles:
            for msa_iteration in range(startFromIteration, end_iteration + 1):
                self.delete_files(
                    ["auto*Trips*.omx", "tran*Trips*.omx", "nmot*.omx", "othr*.omx", "trip*.omx"],
                    _join(output_dir, "iter%s" % (msa_iteration)))

        # record run time
        run_summary(path=self._path)

    def set_global_logbook_level(self, props):
        self._log_level = props.get("RunModel.LogbookLevel", "ENABLED")
        log_all = _m.LogbookLevel.ATTRIBUTE | _m.LogbookLevel.VALUE | _m.LogbookLevel.COOKIE | _m.LogbookLevel.TRACE | _m.LogbookLevel.LOG
        log_states = {
            "ENABLED": log_all,
            "DISABLE_ON_ERROR": log_all,
            "NO_EXTERNAL_REPORTS": log_all,
            "NO_REPORTS": _m.LogbookLevel.ATTRIBUTE | _m.LogbookLevel.COOKIE | _m.LogbookLevel.TRACE | _m.LogbookLevel.LOG,
            "TITLES_ONLY": _m.LogbookLevel.TRACE | _m.LogbookLevel.LOG,
            "DISABLED": _m.LogbookLevel.NONE,
        }
        _m.logbook_write("Setting logbook level to %s" % self._log_level)
        try:
            _m.logbook_level(log_states[self._log_level])
        except KeyError:
            raise Exception("properties.RunModel.LogLevel: value must be one of %s" % ",".join(log_states.keys()))

    def run_transit_assignments(self, transit_emmebank_dict, scenarioYear, output_dir, create_connector_flag, main_directory_original):

        scenario_id = 100
        periods = ["EA", "AM", "MD", "PM", "EV"]
        period_ids = list(enumerate(periods, start=int(scenario_id) + 1))

        transit_processors = (multiprocessing.cpu_count() - 1) // 5

        transit_emmebank_path_dict = {}

        processes = []

        with _m.logbook_trace("Running all period transit assignmens"):
            for number, period in period_ids:

                transit_emmebank_path_dict[period] = transit_emmebank_dict[period].path
                emme_project_dir = _dir(_dir(transit_emmebank_path_dict[period]))
                main_directory = _dir(emme_project_dir)

                if os.path.exists(_join(emme_project_dir, "transit_assign_dummy_project_" + period)):
                    shutil.rmtree(_join(emme_project_dir, "transit_assign_dummy_project_" + period))
                project_path = _app.create_project(emme_project_dir, "transit_assign_dummy_project_" + period)
                dummy_desktop = _app.start_dedicated(visible=False, user_initials="SD", project=project_path)
                dummy_desktop.add_modeller_toolbox(_join(main_directory_original, "emme_project", "Scripts", "sandag_toolbox.mtbx"))
                data_explorer = dummy_desktop.data_explorer()
                db = data_explorer.add_database(transit_emmebank_dict[period].path)
                db.open()

                project_table_db = _m.Modeller().desktop.project.data_tables()
                data = project_table_db.table("%s_transit_passes" % scenarioYear).get_data()
                dummy_project_table_db = dummy_desktop.project.data_tables()
                dummy_project_table_db.create_table("%s_transit_passes" % scenarioYear, data, overwrite=True)

                dummy_desktop.project.save()
                dummy_desktop.close()
                transit_emmebank_dict[period].dispose()

                _time.sleep(2)
                
                script = _join(main_directory, "python", "emme", "run_transit_assignment.py")
                args = [sys.executable, script, "--root_dir", '"%s"' % main_directory, "--project_path", '"%s"' % project_path,
                    "--period", '"%s"' % period, "--number", '"%s"' % number, "--proc", '"%s"' % transit_processors, 
                    "--output_dir", '"%s"' % output_dir]
                if create_connector_flag:
                    args.append("--create_connector_flag")
                p = _subprocess.Popen(args, shell=True)
                processes.append({
                    "p": p,
                    "period": period
                })
                _time.sleep(2)

                # NOTE: could remove project when done
                #shutil.rmtree(project_dir)
                # NOTE: need to pass back re-opened objects

            for p in processes:
                report = _m.PageBuilder(title="Command report")
                out, err = p["p"].communicate()
                self.add_html(report, 'Output:<br><br><div class="preformat">%s</div>' % out)
                if err:
                    self.add_html(report, 'Error message(s):<br><br><div class="preformat">%s</div>' % err)
                _m.logbook_write("Transit assignment process record for period " + p["period"], report.render()) 
                if p["p"].returncode != 0:
                    raise Exception("Error in transit assignment period %s, refer to logbook in dummy project" % p["period"])


        new_transit_emmebank_dict = {}
        for number, period in period_ids:
            new_transit_emmebank_dict[period] = _eb.Emmebank(transit_emmebank_path_dict[period])
        _m.Modeller().desktop.refresh_data()
        
        return new_transit_emmebank_dict

    def run_traffic_assignments(self, base_scenario, period_ids, msa_iteration, relative_gap,
                                max_assign_iterations, num_processors, select_link=None,
                                makeFinalHighwayAssignmentStochastic=False, input_dir=None):
        modeller = _m.Modeller()
        traffic_assign = modeller.tool("sandag.assignment.traffic_assignment")
        export_traffic_skims = modeller.tool("sandag.export.export_traffic_skims")
        output_dir = _join(self._path, "output")
        main_emmebank = base_scenario.emmebank

        machine_name = _socket.gethostname().lower()
        with open(_join(self._path, "conf", "server-config.csv")) as f:
            columns = f.next().split(",")
            for line in f:
                values = dict(zip(columns, line.split(",")))
                name = values["ServerName"].lower()
                if name == machine_name:
                    server_config = values
                    break
            else:
                _m.logbook_write("Warning: current machine name not found in "
                                 "conf\\server-config.csv ServerName column")
                server_config = {"SNODE": "yes"}
        distributed = server_config["SNODE"] == "no"
        if distributed and not makeFinalHighwayAssignmentStochastic:
            scen_map = dict((p, main_emmebank.scenario(n)) for n, p in period_ids)
            input_args = {
                "msa_iteration": msa_iteration,
                "relative_gap": relative_gap,
                "max_assign_iterations": max_assign_iterations,
                "select_link": select_link
            }

            periods_node1 = ["PM", "MD"]
            input_args["num_processors"] = server_config["THREADN1"],
            database_path1, skim_names1 = self.setup_remote_database(
                [scen_map[p] for p in periods_node1], periods_node1, 1, msa_iteration)
            self.start_assignments(
                server_config["NODE1"], database_path1, periods_node1, scen_map, input_args)

            periods_node2 = ["AM"]
            input_args["num_processors"] = server_config["THREADN2"]
            database_path2, skim_names2 = self.setup_remote_database(
                [scen_map[p] for p in periods_node2], periods_node2, 2, msa_iteration)
            self.start_assignments(
                server_config["NODE2"], database_path2, periods_node2, scen_map, input_args)

            try:
                # run assignments locally
                periods_local = ["EA", "EV"]
                for period in periods_local:
                    local_scenario = scen_map[period]
                    traffic_assign(period, msa_iteration, relative_gap, max_assign_iterations,
                                   num_processors, local_scenario, select_link)
                    omx_file = _join(output_dir, "skims", "traffic_skims_%s.omx" % period)
                    if msa_iteration <= 4:
                        export_traffic_skims(period, omx_file, base_scenario)
                scenarios = {
                    database_path1: [scen_map[p] for p in periods_node1],
                    database_path2: [scen_map[p] for p in periods_node2]
                }
                skim_names = {
                    database_path1: skim_names1, database_path2: skim_names2
                }
                self.wait_and_copy([database_path1, database_path2], scenarios, skim_names)
            except:
                # Note: this will kill ALL python processes - not suitable if servers are being
                # used for other tasks
                _subprocess.call("taskkill /F /T /S \\\\%s /IM python.exe" % server_config["NODE1"])
                _subprocess.call("taskkill /F /T /S \\\\%s /IM python.exe" % server_config["NODE2"])
                raise
        else:
            for number, period in period_ids:
                period_scenario = main_emmebank.scenario(number)
                traffic_assign(period, msa_iteration, relative_gap, max_assign_iterations,
                               num_processors, period_scenario, select_link, stochastic=makeFinalHighwayAssignmentStochastic, input_directory=input_dir)
                omx_file = _join(output_dir, "skims", "traffic_skims_%s.omx" % period)
                if msa_iteration <= 4:
                    export_traffic_skims(period, omx_file, base_scenario)

    def run_proc(self, name, arguments, log_message, capture_output=False):
        path = _join(self._path, "bin", name)
        if not os.path.exists(path):
            raise Exception("No command / batch file '%s'" % path)
        command = path + " " + " ".join([str(x) for x in arguments])
        attrs = {"command": command, "name": name, "arguments": arguments}
        with _m.logbook_trace(log_message, attributes=attrs):
            if capture_output and self._log_level != "NO_EXTERNAL_REPORTS":
                report = _m.PageBuilder(title="Process run %s" % name)
                self.add_html(report, 'Command:<br><br><div class="preformat">%s</div><br>' % command)
                # temporary file to capture output error messages generated by Java
                err_file_ref, err_file_path = _tempfile.mkstemp(suffix='.log')
                err_file = os.fdopen(err_file_ref, "w")
                try:
                    output = _subprocess.check_output(command, stderr=err_file, cwd=self._path, shell=True)
                    self.add_html(report, 'Output:<br><br><div class="preformat">%s</div>' % output)
                except _subprocess.CalledProcessError as error:
                    self.add_html(report, 'Output:<br><br><div class="preformat">%s</div>' % error.output)
                    raise Exception("Error in %s, refer to process run report in logbook" % name)
                finally:
                    err_file.close()
                    with open(err_file_path, 'r') as f:
                        error_msg = f.read()
                    os.remove(err_file_path)
                    if error_msg:
                        self.add_html(report, 'Error message(s):<br><br><div class="preformat">%s</div>' % error_msg)
                    try:
                        # No raise on writing report error
                        # due to observed issue with runs generating reports which cause
                        # errors when logged
                        _m.logbook_write("Process run %s report" % name, report.render())
                    except Exception as error:
                        print _time.strftime("%Y-%M-%d %H:%m:%S")
                        print "Error writing report '%s' to logbook" % name
                        print error
                        print _traceback.format_exc(error)
                        if self._log_level == "DISABLE_ON_ERROR":
                            _m.logbook_level(_m.LogbookLevel.NONE)
            else:
                _subprocess.check_call(command, cwd=self._path, shell=True)

    @_m.logbook_trace("Check free space on C")
    def check_free_space(self, min_space):
        path = "c:\\"
        temp, total, free = _ctypes.c_ulonglong(), _ctypes.c_ulonglong(), _ctypes.c_ulonglong()
        if sys.version_info >= (3,) or isinstance(path, unicode):
            fun = _ctypes.windll.kernel32.GetDiskFreeSpaceExW
        else:
            fun = _ctypes.windll.kernel32.GetDiskFreeSpaceExA
        ret = fun(path, _ctypes.byref(temp), _ctypes.byref(total), _ctypes.byref(free))
        if ret == 0:
            raise _ctypes.WinError()
        total = total.value / (1024.0 ** 3)
        free = free.value / (1024.0 ** 3)
        if free < min_space:
            raise Exception("Free space on C drive %s is less than %s" % (free, min_space))

    def remove_prev_iter_files(self, file_names, output_dir, iteration):
        if iteration == 0:
            self.delete_files(file_names, output_dir)
        else:
            self.move_files(file_names, output_dir, _join(output_dir, "iter%s" % (iteration)))

    def copy_files(self, file_names, from_dir, to_dir):
        with _m.logbook_trace("Copy files %s" % ", ".join(file_names)):
            for file_name in file_names:
                from_file = _join(from_dir, file_name)
                _shutil.copy(from_file, to_dir)

    def complete_work(self, scenarioYear, input_dir, output_dir, input_file, output_file):

        fullList = np.array(pd.read_csv(_join(input_dir, input_file))['mgra'])
        workList = np.array(pd.read_csv(_join(output_dir, output_file))['i'])

        list_set = set(workList)
        unique_list = (list(list_set))
        notMatch = [x for x in fullList if x not in unique_list]

        if notMatch:
            out_file = _join(output_dir, output_file)
            with open(out_file, 'ab') as csvfile:
                spamwriter = csv.writer(csvfile)
                # spamwriter.writerow([])
                for item in notMatch:
                    # pdb.set_trace()
                    spamwriter.writerow([item, item, '30', '30', '30'])

    def move_files(self, file_names, from_dir, to_dir):
        with _m.logbook_trace("Move files %s" % ", ".join(file_names)):
            if not os.path.exists(to_dir):
                os.mkdir(to_dir)
            for file_name in file_names:
                all_files = _glob.glob(_join(from_dir, file_name))
                for path in all_files:
                    try:
                        dst_file = _join(to_dir, os.path.basename(path))
                        if os.path.exists(dst_file):
                            os.remove(dst_file)
                        _shutil.move(path, to_dir)
                    except Exception as error:
                        _m.logbook_write(
                            "Error moving file %s" % path, {"error": _traceback.format_exc(error)})

    def delete_files(self, file_names, directory):
        with _m.logbook_trace("Delete files %s" % ", ".join(file_names)):
            for file_name in file_names:
                all_files = _glob.glob(_join(directory, file_name))
                for path in all_files:
                    os.remove(path)

    def check_for_fatal(self, file_name, error_msg):
        with open(file_name, 'a+') as f:
            for line in f:
                if "FATAL" in line:
                    raise Exception(error_msg)

    def set_active(self, emmebank):
        modeller = _m.Modeller()
        desktop = modeller.desktop
        data_explorer = desktop.data_explorer()
        for db in data_explorer.databases():
            if _norm(db.path) == _norm(unicode(emmebank)):
                db.open()
                return db
        return None

    def parse_availability_file(self, file_path, periods):
        if os.path.exists(file_path):
            availabilities = _defaultdict(lambda: _defaultdict(lambda: dict()))
            # NOTE: CSV Reader sets the field names to UPPERCASE for consistency
            with gen_utils.CSVReader(file_path) as r:
                for row in r:
                    name = row.pop("FACILITY_NAME")
                    class_name = row.pop("VEHICLE_CLASS")
                    for period in periods:
                        is_avail = int(row[period + "_AVAIL"])
                        if is_avail not in [1, 0]:
                            msg = "Error processing file '%s': value for period %s class %s facility %s is not 1 or 0"
                            raise Exception(msg % (file_path, period, class_name, name))
                        availabilities[period][name][class_name] = is_avail
        else:
            availabilities = None
        return availabilities

    def apply_availabilities(self, period, scenario, availabilities):
        if availabilities is None:
            return

        network = scenario.get_network()
        hov2 = network.mode("h")
        hov2_trnpdr = network.mode("H")
        hov3 = network.mode("i")
        hov3_trnpdr = network.mode("I")
        sov = network.mode("s")
        sov_trnpdr = network.mode("S")
        heavy_trk = network.mode("v")
        heavy_trk_trnpdr = network.mode("V")
        medium_trk = network.mode("m")
        medium_trk_trnpdr = network.mode("M")
        light_trk = network.mode("t")
        light_trk_trnpdr = network.mode("T")

        class_mode_map = {
            "DA":    set([sov_trnpdr, sov]),
            "S2":    set([hov2_trnpdr, hov2]),
            "S3":    set([hov3_trnpdr, hov3]),
            "TRK_L": set([light_trk_trnpdr, light_trk]),
            "TRK_M": set([medium_trk_trnpdr, medium_trk]),
            "TRK_H": set([heavy_trk_trnpdr, heavy_trk]),
        }
        report = ["<div style='margin-left:5px'>Link mode changes</div>"]
        for name, class_availabilities in availabilities[period].iteritems():
            report.append("<div style='margin-left:10px'>%s</div>" % name)
            changes = _defaultdict(lambda: 0)
            for link in network.links():
                if name in link["#name"]:
                    for class_name, is_avail in class_availabilities.iteritems():
                        modes = class_mode_map[class_name]
                        if is_avail == 1 and not modes.issubset(link.modes):
                            link.modes |= modes
                            changes["added %s to" % class_name] += 1
                        elif is_avail == 0 and modes.issubset(link.modes):
                            link.modes -= modes
                            changes["removed %s from" % class_name] += 1
            report.append("<div style='margin-left:20px'><ul>")
            for x in changes.iteritems():
                report.append("<li>%s %s links</li>" % x)
            report.append("</div></ul>")
        scenario.publish_network(network)

        title = "Apply global class availabilities by faclity name for period %s" % period
        log_report = _m.PageBuilder(title=title)
        for item in report:
            log_report.add_html(item)
        _m.logbook_write(title, log_report.render())

    def setup_remote_database(self, src_scenarios, periods, remote_num, msa_iteration):
        with _m.logbook_trace("Set up remote database #%s for %s" % (remote_num, ", ".join(periods))):
            init_matrices = _m.Modeller().tool("sandag.initialize.initialize_matrices")
            create_function = _m.Modeller().tool("inro.emme.data.function.create_function")
            src_emmebank = src_scenarios[0].emmebank
            remote_db_dir = _join(self._path, "emme_project", "Database_remote" + str(remote_num))
            if msa_iteration == 1:
                # Create and initialize database at first iteration, overwrite existing
                if os.path.exists(remote_db_dir):
                    _shutil.rmtree(remote_db_dir)
                    _time.sleep(1)
                os.mkdir(remote_db_dir)
                dimensions = src_emmebank.dimensions
                dimensions["scenarios"] = len(src_scenarios)
                remote_emmebank = _eb.create(_join(remote_db_dir, "emmebank"), dimensions)
                try:
                    remote_emmebank.title = src_emmebank.title
                    remote_emmebank.coord_unit_length = src_emmebank.coord_unit_length
                    remote_emmebank.unit_of_length = src_emmebank.unit_of_length
                    remote_emmebank.unit_of_cost = src_emmebank.unit_of_cost
                    remote_emmebank.unit_of_energy = src_emmebank.unit_of_energy
                    remote_emmebank.use_engineering_notation = src_emmebank.use_engineering_notation
                    remote_emmebank.node_number_digits = src_emmebank.node_number_digits

                    for src_scen in src_scenarios:
                        remote_scen = remote_emmebank.create_scenario(src_scen.id)
                        remote_scen.title = src_scen.title
                        for attr in sorted(src_scen.extra_attributes(), key=lambda x: x._id):
                            dst_attr = remote_scen.create_extra_attribute(
                                attr.type, attr.name, attr.default_value)
                            dst_attr.description = attr.description
                        for field in src_scen.network_fields():
                            remote_scen.create_network_field(
                                field.type, field.name, field.atype, field.description)
                        remote_scen.has_traffic_results = src_scen.has_traffic_results
                        remote_scen.has_transit_results = src_scen.has_transit_results
                        remote_scen.publish_network(src_scen.get_network())
                    for function in src_emmebank.functions():
                        create_function(function.id, function.expression, remote_emmebank)
                    init_matrices(["traffic_skims", "traffic_demand"], periods, remote_scen)
                finally:
                    remote_emmebank.dispose()

            src_scen = src_scenarios[0]
            with _m.logbook_trace("Copy demand matrices to remote database"):
                with _eb.Emmebank(_join(remote_db_dir, "emmebank")) as remote_emmebank:
                    demand_matrices = init_matrices.get_matrix_names("traffic_demand", periods, src_scen)
                    for matrix_name in demand_matrices:
                        matrix = remote_emmebank.matrix(matrix_name)
                        src_matrix = src_emmebank.matrix(matrix_name)
                        if matrix.type == "SCALAR":
                            matrix.data = src_matrix.data
                        else:
                            matrix.set_data(src_matrix.get_data(src_scen.id), src_scen.id)
            skim_matrices = init_matrices.get_matrix_names("traffic_skims", periods, src_scen)
            return remote_db_dir, skim_matrices

    def start_assignments(self, machine, database_path, periods, scenarios, assign_args):
        with _m.logbook_trace("Start remote process for traffic assignments %s" % (", ".join(periods))):
            assign_args["database_path"] = database_path
            end_path = _join(database_path, "finish")
            if os.path.exists(end_path):
                os.remove(end_path)
            for period in periods:
                assign_args["period_scenario"] = scenarios[period].id
                assign_args["period"] = period
                with open(_join(database_path, "start_%s.args" % period), 'w') as f:
                    _json.dump(assign_args, f, indent=4)
            script_dir = _join(self._path, "python")
            bin_dir = _join(self._path, "bin")
            args = [
                'start %s\\PsExec.exe' % bin_dir,
                '-c',
                '-f',
                '\\\\%s' % machine,
                '-u \%s' % self.username,
                '-p %s' % self.password,
                "-d",
                '%s\\emme_python.bat' % bin_dir,
                "T:",
                self._path,
                '%s\\remote_run_traffic.py' % script_dir,
                database_path,
            ]
            command = " ".join(args)
            p = _subprocess.Popen(command, shell=True)

    @_m.logbook_trace("Wait for remote assignments to complete and copy results")
    def wait_and_copy(self, database_dirs, scenarios, matrices):
        database_dirs = database_dirs[:]
        wait = True
        while wait:
            _time.sleep(5)
            for path in database_dirs:
                end_path = _join(path, "finish")
                if os.path.exists(end_path):
                    database_dirs.remove(path)
                    _time.sleep(2)
                    self.check_for_fatal(
                        end_path, "error during remote run of traffic assignment. "
                                  "Check logFiles/traffic_assign_database_remote*.log")
                    self.copy_results(path, scenarios[path], matrices[path])
            if not database_dirs:
                wait = False

    @_m.logbook_trace("Copy skim results from remote database", save_arguments=True)
    def copy_results(self, database_path, scenarios, matrices):
        with _eb.Emmebank(_join(database_path, "emmebank")) as remote_emmebank:
            for dst_scen in scenarios:
                remote_scen = remote_emmebank.scenario(dst_scen.id)
                # Create extra attributes and network fields which do not exist
                for attr in sorted(remote_scen.extra_attributes(), key=lambda x: x._id):
                    if not dst_scen.extra_attribute(attr.name):
                        dst_attr = dst_scen.create_extra_attribute(
                            attr.type, attr.name, attr.default_value)
                        dst_attr.description = attr.description
                for field in remote_scen.network_fields():
                    if not dst_scen.network_field(field.type, field.name):
                        dst_scen.create_network_field(
                            field.type, field.name, field.atype, field.description)
                dst_scen.has_traffic_results = remote_scen.has_traffic_results
                dst_scen.has_transit_results = remote_scen.has_transit_results

                dst_scen.publish_network(remote_scen.get_network())

            dst_emmebank = dst_scen.emmebank
            scen_id = dst_scen.id
            for matrix_id in matrices:
                src_matrix = remote_emmebank.matrix(matrix_id)
                dst_matrix = dst_emmebank.matrix(matrix_id)
                dst_matrix.set_data(src_matrix.get_data(scen_id), scen_id)

    @_m.method(return_type=unicode)
    def get_link_attributes(self):
        export_utils = _m.Modeller().module("inro.emme.utility.export_utilities")
        return export_utils.get_link_attributes(_m.Modeller().scenario)

    def sql_select_scenario(self, year, iteration, sample, path, dbtime):  # YMA, 1/24/2019
        """Return scenario_id from [dimension].[scenario] given path"""

        import datetime

        sql_con = pyodbc.connect(driver='{SQL Server}',
                                 server='sql2014a8',
                                 database='abm_2',
                                 trusted_connection='yes')

        # dbtime = dbtime + datetime.timedelta(days=0)

        df = pd.read_sql_query(
            sql=("SELECT [scenario_id] "
                 "FROM [dimension].[scenario]"
                 "WHERE [year] = ? AND [iteration] = ? AND [sample_rate]= ? AND [path] Like ('%' + ? + '%') AND [date_loaded] > ? "),
            con=sql_con,
            params=[year, iteration, sample, path, dbtime]
        )

        if len(df) > 0:
            return (df.iloc[len(df) - 1]['scenario_id'])
        else:
            return 0

    def sql_check_load_request(self, year, path, user, ldtime):  # YMA, 1/24/2019
        """Return information from [data_load].[load_request] given path,username,and requested time"""

        import datetime

        t0 = ldtime + datetime.timedelta(minutes=-1)
        t1 = t0 + datetime.timedelta(minutes=30)

        sql_con = pyodbc.connect(driver='{SQL Server}',
                                 server='sql2014a8',
                                 database='abm_2',
                                 trusted_connection='yes')

        df = pd.read_sql_query(
            sql=(
                "SELECT [load_request_id],[year],[name],[path],[iteration],[sample_rate],[abm_version],[user_name],[date_requested],[loading],[loading_failed],[scenario_id] "
                "FROM [data_load].[load_request] "
                "WHERE [year] = ?  AND [path] LIKE ('%' + ? + '%') AND [user_name] LIKE ('%' + ? + '%') AND [date_requested] >= ? AND [date_requested] <= ?  "),
            con=sql_con,
            params=[year, path, user, t0, t1]
        )

        if len(df) > 0:
            return "You have successfully made the loading request, but the loading to the database failed. \r\nThe information is below. \r\n\r\n" + df.to_string()
        else:
            return "The data load request was not successfully made, please double check the [data_load].[load_request] table to confirm."

    def get_scenario_id(self, scenario_guid, scenario_name, prod_env):
        path = _join(self._path, "bin", "GetScenarioId.bat")
        err_file_ref, err_file_path = _tempfile.mkstemp(suffix='.log')
        err_file = os.fdopen(err_file_ref, "w")
        try:
            output = _subprocess.check_output(" ".join([path, '"' + scenario_guid + '"', '"' + scenario_name + '"', '"' + prod_env + '"']), stderr=err_file, cwd=self._path, shell=True)
            scenario_id = int(output.splitlines()[4])
            _m.logbook_write("Got new scenario_id: %s" % (scenario_id))
            err_file.close()
            return True, scenario_id
        except Exception as e:
            report = _m.PageBuilder(title="Error getting new scenario_id")
            self.add_html(report, 'Error:<br><br><div class="preformat">%s</div>' % e)
            err_file.close()
            with open(err_file_path, 'r') as f:
                error_msg = f.read()
            os.remove(err_file_path)
            if error_msg:
                self.add_html(report, 'Error message(s):<br><br><div class="preformat">%s</div>' % error_msg)
            try:
                # No raise on writing report error
                # due to observed issue with runs generating reports which cause
                # errors when logged
                _m.logbook_write("Error getting new scenario_id", report.render())
            except Exception as error:
                print(_time.strftime("%Y-%M-%d %H:%m:%S"))
                print("Error writing scenario_id report to logbook")
                print(error)
                print(_traceback.format_exc(error))
                if self._log_level == "DISABLE_ON_ERROR":
                    _m.logbook_level(_m.LogbookLevel.NONE)
            return False, -1

    def write_metadata(self, main_directory, scenario_title, select_link, username, scenarioYear, sample_rate, prod_env):
        '''Write YAML file containing scenario guid and other scenario info to output folder for writing to datalake'''
        datalake_metadata_dict = {
            "main_directory" : main_directory.encode('utf-8')
            ,"scenario_guid" : uuid.uuid4().hex
            ,'scenario_guid_created_at' : datetime.datetime.now()
            ,"scenario_title" : scenario_title.encode('utf-8')
            ,"scenario_year": scenarioYear
            ,"select_link" : select_link.encode('utf-8')
            ,"username" : username.encode('utf-8')
            ,"properties_path" : self.properties_path
            ,"sample_rate" : ",".join(map(str, sample_rate))
            ,"environment" : prod_env
        }
        _m.logbook_write("Created new scenario_guid: %s" % (datalake_metadata_dict['scenario_guid']))
        got_id, scenario_id = self.get_scenario_id(datalake_metadata_dict['scenario_guid'], scenario_title, prod_env)
        if got_id:
            datalake_metadata_dict['scenario_id'] = scenario_id
        datalake_metadata_path = os.path.join(self._path,'output','datalake_metadata.yaml')
        with open(datalake_metadata_path, 'w') as file:
            yaml.safe_dump(datalake_metadata_dict, file, default_flow_style=False)


    # def update_metadata_iteration(self, main_directory, msa_iteration):
    #     """update iteration value in metadata YAML"""
    #     datalake_metadata_path = os.path.join(main_directory,'output','datalake_metadata.yaml')
    #     with open(datalake_metadata_path, 'r') as file:
    #         datalake_metadata_dict = yaml.safe_load(file)
    #     datalake_metadata_dict['current_iteration'] = msa_iteration
    #     with open(datalake_metadata_path, 'w') as file:
    #         yaml.dump(datalake_metadata_dict, file, default_flow_style=False)
    #     _m.logbook_write("Updated Iteration in datalake_metadata.yaml file")

    def add_html(self, report, html):
        try:
            report.add_html(html)
        except Exception:
            fix_html = html.replace(r'\U', r'/U').replace(r'\u', r'/u')
            report.add_html(fix_html)

'''
    def send_notification(self,str_message,user):      # YMA, 1/24/2019, not working on server
        """automate to send email notification if load request or loading failed"""

        import win32com.client as win32

        outlook = win32.Dispatch('outlook.application')
        Msg = outlook.CreateItem(0)
        Msg.To = user + '@sandag.org'
        Msg.CC = 'yma@sandag.org'
        Msg.Subject = 'Loading Scenario to Database Failed'
        Msg.body = str_message + '\r\n' + '\r\n' + 'This email alert is auto generated.\r\n' +  'Please do not respond.\r\n'
        Msg.send'''<|MERGE_RESOLUTION|>--- conflicted
+++ resolved
@@ -288,7 +288,7 @@
 
         scenarioYear = str(props["scenarioYear"])
         # geographyID = str(props["geographyID"])
-        prod_env = props["RunModel.env"]                                
+        prod_env = props["RunModel.env"]
         startFromIteration = props["RunModel.startFromIteration"]
         # precision = props["RunModel.MatrixPrecision"]
         minSpaceOnC = props["RunModel.minSpaceOnC"]
@@ -303,7 +303,7 @@
         truck_scenario_year = props["truck.FFyear"]
         htm_input_file = props["htm.input.file"]
         cvm_emp_input_file = props["cvm.emp.input.file"]
-        
+
         period_ids = list(enumerate(periods, start=int(scenario_id) + 1))
 
         useLocalDrive = props["RunModel.useLocalDrive"]
@@ -329,11 +329,8 @@
         skipABMXborderWait = props["RunModel.skipABMXborderWait"]
         skipABMXborder = props["RunModel.skipABMXborder"]
         skipABMVisitor = props["RunModel.skipABMVisitor"]
-<<<<<<< HEAD
         skipCVMEstablishmentSyn = props["RunModel.skipCVMEstablishmentSyn"]
-=======
         skipMAASModel = props["RunModel.skipMAASModel"]
->>>>>>> 909c4edf
         skipCTM = props["RunModel.skipCTM"]
         skipEI = props["RunModel.skipEI"]
         skipExternal = props["RunModel.skipExternal"]
@@ -448,19 +445,19 @@
                     num_transit_lines = transit_db_dims['transit_lines']
                     num_transit_segments = transit_db_dims['transit_segments']
                     num_traffic_classes = 15
-                    
-                    extra_attribute_values = 18000000 
+
+                    extra_attribute_values = 18000000
                     extra_attribute_values += (num_nodes + 1) * additional_node_extra_attributes
                     extra_attribute_values += (num_links + 1) * additional_link_extra_attributes
-                    extra_attribute_values += (num_transit_lines + 1)* additional_line_extra_attributes 
+                    extra_attribute_values += (num_transit_lines + 1)* additional_line_extra_attributes
                     extra_attribute_values += (num_transit_segments + 1) * additional_segment_extra_attributes
-                    
+
                     if num_select_links > 3:
                         extra_attribute_values += 18000000 + (num_select_links - 3) * ((num_links + 1) * (num_traffic_classes + 1) + (num_turn_entries + 1) * (num_traffic_classes))
-                        
+
                     if extra_attribute_values > transit_db_dims["extra_attribute_values"] or transit_db_dims["full_matrices"] < 9999:
                         transit_db_dims["extra_attribute_values"] = extra_attribute_values
-                        transit_db_dims["full_matrices"] = 9999 
+                        transit_db_dims["full_matrices"] = 9999
                         #change_dimensions(emmebank_dimensions=transit_db_dims, emmebank=transit_db, keep_backup=False)
                         #replaced the above line with the below lines - suggested by Antoine, Bentley (2022-06-02)
                         if transit_db.scenario(1) is None:
@@ -654,7 +651,7 @@
                 if (not skipScenManagement) and (msa_iteration==1):
                     self.run_proc("runSandag_ScenManagement.cmd",
                             [drive + path_forward_slash, str(props["scenarioYear"])],
-                            "Running Scenario Management", capture_output=True) 
+                            "Running Scenario Management", capture_output=True)
 
                 if not skipABMPreprocessing[iteration]:
                     self.run_proc(
@@ -697,7 +694,7 @@
                         "runSandagAbm_ActivitySimVisitor.cmd",
                         [drive, drive + path_forward_slash, int(sample_rate[iteration] * hh_visitor_size)],
                         "Running ActivitySim visitor model", capture_output=True)
-                           
+
                 if not skipMAASModel[iteration]:
                     self.run_proc("runMtxMgr.cmd", [drive, drive + path_no_drive], "Start matrix manager")
                     self.run_proc(
@@ -805,7 +802,7 @@
                 "export_hwy_shape.cmd",
                 [drive, drive + path_forward_slash],
                 "Exporting highway shapefile", capture_output=True)
-        
+
         if not skipDatalake:
             self.write_metadata(main_directory, scenario_title, select_link, username, scenarioYear, sample_rate, prod_env)
             self.run_proc(
@@ -954,10 +951,10 @@
                 transit_emmebank_dict[period].dispose()
 
                 _time.sleep(2)
-                
+
                 script = _join(main_directory, "python", "emme", "run_transit_assignment.py")
                 args = [sys.executable, script, "--root_dir", '"%s"' % main_directory, "--project_path", '"%s"' % project_path,
-                    "--period", '"%s"' % period, "--number", '"%s"' % number, "--proc", '"%s"' % transit_processors, 
+                    "--period", '"%s"' % period, "--number", '"%s"' % number, "--proc", '"%s"' % transit_processors,
                     "--output_dir", '"%s"' % output_dir]
                 if create_connector_flag:
                     args.append("--create_connector_flag")
@@ -978,7 +975,7 @@
                 self.add_html(report, 'Output:<br><br><div class="preformat">%s</div>' % out)
                 if err:
                     self.add_html(report, 'Error message(s):<br><br><div class="preformat">%s</div>' % err)
-                _m.logbook_write("Transit assignment process record for period " + p["period"], report.render()) 
+                _m.logbook_write("Transit assignment process record for period " + p["period"], report.render())
                 if p["p"].returncode != 0:
                     raise Exception("Error in transit assignment period %s, refer to logbook in dummy project" % p["period"])
 
@@ -987,7 +984,7 @@
         for number, period in period_ids:
             new_transit_emmebank_dict[period] = _eb.Emmebank(transit_emmebank_path_dict[period])
         _m.Modeller().desktop.refresh_data()
-        
+
         return new_transit_emmebank_dict
 
     def run_traffic_assignments(self, base_scenario, period_ids, msa_iteration, relative_gap,
