# //////////////////////////////////////////////////////////////////////////////
# ////                                                                       ///
# //// Copyright INRO, 2016-2017.                                            ///
# //// Rights to use and modify are granted to the                           ///
# //// San Diego Association of Governments and partner agencies.            ///
# //// This copyright notice must be preserved.                              ///
# ////                                                                       ///
# //// model/master_run.py                                                   ///
# ////                                                                       ///
# ////                                                                       ///
# ////                                                                       ///
# ////                                                                       ///
# //////////////////////////////////////////////////////////////////////////////
#
# The Master run tool is the primary method to operate the SANDAG
# travel demand model. It operates all the model components.
#
#   main_directory: Main ABM directory: directory which contains all of the
#       ABM scenario data, including this project. The default is the parent
#       directory of the current Emme project.
#   scenario_id: Scenario ID for the base imported network data. The result
#       scenarios are indexed in the next five scenarios by time period.
#    scenario_title: title to use for the scenario.
#    emmebank_title: title to use for the Emmebank (Emme database)
#    num_processors: the number of processors to use for traffic and transit
#       assignments and skims, aggregate demand models (where required) and
#       other parallelized procedures in Emme. Default is Max available - 1.
#    Properties loaded from conf/sandag_abm.properties:
#       When using the tool UI, the sandag_abm.properties file is read
#       and the values cached and the inputs below are pre-set. When the tool
#       is started button is clicked this file is written out with the
#       values specified.
#           Sample rate by iteration: three values for the sample rates for each iteration
#           Start from iteration: iteration from which to start the model run
#           Skip steps: optional checkboxes to skip model steps.
#               Note that most steps are dependent upon the results of the previous steps.
#   Select link: add select link analyses for traffic.
#       See the Select link analysis section under the Traffic assignment tool.
#
#   Also reads and processes the per-scenario
#    vehicle_class_availability.csv (optional): 0 or 1 indicators by vehicle class and specified facilities to indicate availability
#
# Script example:
"""
import inro.modeller as _m
import os
modeller = _m.Modeller()
desktop = modeller.desktop

master_run = modeller.tool("sandag.master_run")
main_directory = os.path.dirname(os.path.dirname(desktop.project_path()))
scenario_id = 100
scenario_title = "Base 2015 scenario"
emmebank_title = "Base 2015 with updated landuse"
num_processors = "MAX-1"
master_run(main_directory, scenario_id, scenario_title, emmebank_title, num_processors)
"""

TOOLBOX_ORDER = 1
VIRUTALENV_PATH = "C:\\python_virtualenv\\abm14_2_0"

import inro.modeller as _m
import inro.emme.database.emmebank as _eb

import traceback as _traceback
import glob as _glob
import subprocess as _subprocess
import ctypes as _ctypes
import json as _json
import shutil as _shutil
import tempfile as _tempfile
from copy import deepcopy as _copy
from collections import defaultdict as _defaultdict
import time as _time
import socket as _socket
import sys
import os

import pandas as pd
import numpy as np
import csv
import datetime
import pyodbc
import win32com.client as win32

_join = os.path.join
_dir = os.path.dirname
_norm = os.path.normpath

gen_utils = _m.Modeller().module("sandag.utilities.general")
dem_utils = _m.Modeller().module("sandag.utilities.demand")
props_utils = _m.Modeller().module("sandag.utilities.properties")


class MasterRun(props_utils.PropertiesSetter, _m.Tool(), gen_utils.Snapshot):
    main_directory = _m.Attribute(unicode)
    scenario_id = _m.Attribute(int)
    scenario_title = _m.Attribute(unicode)
    emmebank_title = _m.Attribute(unicode)
    num_processors = _m.Attribute(str)
    select_link = _m.Attribute(unicode)
    username = _m.Attribute(unicode)
    password = _m.Attribute(unicode)

    properties_path = _m.Attribute(unicode)

    tool_run_msg = ""

    def __init__(self):
        super(MasterRun, self).__init__()
        project_dir = _dir(_m.Modeller().desktop.project.path)
        self.main_directory = _dir(project_dir)
        self.properties_path = _join(_dir(project_dir), "conf", "sandag_abm.properties")
        self.scenario_id = 100
        self.scenario_title = ""
        self.emmebank_title = ""
        self.num_processors = "MAX-1"
        self.select_link = '[]'
        self.username = os.environ.get("USERNAME")
        self.attributes = [
            "main_directory", "scenario_id", "scenario_title", "emmebank_title",
            "num_processors", "select_link"
        ]
        self._log_level = "ENABLED"

    def page(self):
        self.load_properties()
        pb = _m.ToolPageBuilder(self)
        pb.title = "Master run ABM"
        pb.description = """Runs the SANDAG ABM, assignments, and other demand model tools."""
        pb.branding_text = "- SANDAG - Model"
        tool_proxy_tag = pb.tool_proxy_tag

        if self.tool_run_msg != "":
            pb.tool_run_status(self.tool_run_msg_status)

        pb.add_select_file('main_directory', 'directory',
                           title='Select main ABM directory', note='')
        pb.add_text_box('scenario_id', title="Scenario ID:")
        pb.add_text_box('scenario_title', title="Scenario title:", size=80)
        pb.add_text_box('emmebank_title', title="Emmebank title:", size=60)
        dem_utils.add_select_processors("num_processors", pb, self)

        # username and password input for distributed assignment
        # username also used in the folder name for the local drive operation
        pb.add_html('''
<div class="t_element">
    <div class="t_local_title">Credentials for remote run</div>
    <div>
        <strong>Username:</strong>
        <input type="text" id="username" size="20" class="-inro-modeller"
                data-ref="parent.%(tool_proxy_tag)s.username"></input>
        <strong>Password:</strong>
        <input type="password" size="20" id="password" class="-inro-modeller"
                data-ref="parent.%(tool_proxy_tag)s.password"></input>
    </div>
    <div class="t_after_widget">
    Note: required for running distributed traffic assignments using PsExec.
    <br>
    Distributed / single node modes are configured in "config/server-config.csv".
    <br> The username is also used for the folder name when running on the local drive.
    </div>
</div>''' % {"tool_proxy_tag": tool_proxy_tag})

        # defined in properties utilities
        self.add_properties_interface(pb, disclosure=True)
        # redirect properties file after browse of main_directory
        pb.add_html("""
<script>
    $(document).ready( function ()
    {
        var tool = new inro.modeller.util.Proxy(%(tool_proxy_tag)s) ;
        $("#main_directory").bind('change', function()    {
            var path = $(this).val();
            tool.properties_path = path + "/conf/sandag_abm.properties";
            tool.load_properties();
            $("input:checkbox").each(function() {
                $(this).prop('checked', tool.get_value($(this).prop('id')) );
            });
            $("#startFromIteration").prop('value', tool.startFromIteration);
            $("#sample_rates").prop('value', tool.sample_rates);
        });
   });
</script>""" % {"tool_proxy_tag": tool_proxy_tag})

        traffic_assign = _m.Modeller().tool("sandag.assignment.traffic_assignment")
        traffic_assign._add_select_link_interface(pb)

        return pb.render()

    def run(self):
        self.tool_run_msg = ""
        try:
            self.save_properties()
            self(self.main_directory, self.scenario_id, self.scenario_title, self.emmebank_title,
                 self.num_processors, self.select_link, username=self.username, password=self.password)
            run_msg = "Model run complete"
            self.tool_run_msg = _m.PageBuilder.format_info(run_msg, escape=False)
        except Exception as error:
            self.tool_run_msg = _m.PageBuilder.format_exception(error, _traceback.format_exc())

            raise

    @_m.method(return_type=_m.UnicodeType)
    def tool_run_msg_status(self):
        return self.tool_run_msg

    @_m.logbook_trace("Master run model", save_arguments=True)
    def __call__(self, main_directory, scenario_id, scenario_title, emmebank_title, num_processors,
                 select_link=None, periods=["EA", "AM", "MD", "PM", "EV"], username=None, password=None):
        attributes = {
            "main_directory": main_directory,
            "scenario_id": scenario_id,
            "scenario_title": scenario_title,
            "emmebank_title": emmebank_title,
            "num_processors": num_processors,
            "select_link": select_link,
            "periods": periods,
            "username": username,
        }
        gen_utils.log_snapshot("Master run model", str(self), attributes)

        modeller = _m.Modeller()
        # Checking that the virtualenv path is set and the folder is installed
        if not os.path.exists(VIRUTALENV_PATH):
            raise Exception("Python virtual environment not installed at expected location %s" % VIRUTALENV_PATH)
        venv_path = os.environ.get("PYTHON_VIRTUALENV")
        if not venv_path:
            raise Exception("Environment variable PYTHON_VIRTUALENV not set, start Emme from 'start_emme_with_virtualenv.bat'")
        if not venv_path == VIRUTALENV_PATH:
            raise Exception("PYTHON_VIRTUALENV is not the expected value (%s instead of %s)" % (venv_path, VIRUTALENV_PATH))
        venv_path_found = False
        for path in sys.path:
            if VIRUTALENV_PATH in path:
                venv_path_found = True
                break
        if not venv_path_found:
            raise Exception("Python virtual environment not found in system path %s" % VIRUTALENV_PATH)
        copy_scenario = modeller.tool("inro.emme.data.scenario.copy_scenario")
        run4Ds = modeller.tool("sandag.import.run4Ds")
        import_network = modeller.tool("sandag.import.import_network")
        input_checker = modeller.tool("sandag.import.input_checker")
        init_transit_db = modeller.tool("sandag.initialize.initialize_transit_database")
        init_matrices = modeller.tool("sandag.initialize.initialize_matrices")
        import_demand = modeller.tool("sandag.import.import_seed_demand")
        build_transit_scen = modeller.tool("sandag.assignment.build_transit_scenario")
        transit_assign = modeller.tool("sandag.assignment.transit_assignment")
        run_truck = modeller.tool("sandag.model.truck.run_truck_model")
        external_internal = modeller.tool("sandag.model.external_internal")
        external_external = modeller.tool("sandag.model.external_external")
        import_auto_demand = modeller.tool("sandag.import.import_auto_demand")
        import_transit_demand = modeller.tool("sandag.import.import_transit_demand")
        export_transit_skims = modeller.tool("sandag.export.export_transit_skims")
        export_network_data = modeller.tool("sandag.export.export_data_loader_network")
        export_matrix_data = modeller.tool("sandag.export.export_data_loader_matrices")
        export_tap_adjacent_lines = modeller.tool("sandag.export.export_tap_adjacent_lines")
        export_for_commercial_vehicle = modeller.tool("sandag.export.export_for_commercial_vehicle")
        validation = modeller.tool("sandag.validation.validation")
        file_manager = modeller.tool("sandag.utilities.file_manager")
        utils = modeller.module('sandag.utilities.demand')
        load_properties = modeller.tool('sandag.utilities.properties')

        self.username = username
        self.password = password

        props = load_properties(_join(main_directory, "conf", "sandag_abm.properties"))
        props.set_year_specific_properties(_join(main_directory, "input", "parametersByYears.csv"))
        props.save()
        # Log current state of props file for debugging of UI / file sync issues
        attributes = dict((name, props["RunModel." + name]) for name in self._run_model_names)
        _m.logbook_write("SANDAG properties file", attributes=attributes)
        if self._properties:  # Tool has been called via the UI
            # Compare UI values and file values to make sure they are the same
            error_text = ("Different value found in sandag_abm.properties than specified in UI for '%s'. "
                          "Close sandag_abm.properties if open in any text editor, check UI and re-run.")
            for name in self._run_model_names:
                if getattr(self, name) != props["RunModel." + name]:
                    raise Exception(error_text % name)

        scenarioYear = str(props["scenarioYear"])
        startFromIteration = props["RunModel.startFromIteration"]
        precision = props["RunModel.MatrixPrecision"]
        minSpaceOnC = props["RunModel.minSpaceOnC"]
        sample_rate = props["sample_rates"]
        end_iteration = len(sample_rate)
        scale_factor = props["cvm.scale_factor"]
        visualizer_reference_path = props["visualizer.reference.path"]
        visualizer_output_file = props["visualizer.output"]
        visualizer_reference_label = props["visualizer.reference.label"]
        visualizer_build_label = props["visualizer.build.label"]
        mgraInputFile = props["mgra.socec.file"]

        period_ids = list(enumerate(periods, start=int(scenario_id) + 1))

        useLocalDrive = props["RunModel.useLocalDrive"]

        skip4Ds = props["RunModel.skip4Ds"]
        skipInputChecker = props["RunModel.skipInputChecker"]
        skipInitialization = props["RunModel.skipInitialization"]
        deleteAllMatrices = props["RunModel.deleteAllMatrices"]
        skipCopyWarmupTripTables = props["RunModel.skipCopyWarmupTripTables"]
        skipCopyBikeLogsum = props["RunModel.skipCopyBikeLogsum"]
        skipCopyWalkImpedance = props["RunModel.skipCopyWalkImpedance"]
        skipWalkLogsums = props["RunModel.skipWalkLogsums"]
        skipBikeLogsums = props["RunModel.skipBikeLogsums"]
        skipBuildNetwork = props["RunModel.skipBuildNetwork"]
        skipHighwayAssignment = props["RunModel.skipHighwayAssignment"]
        skipTransitSkimming = props["RunModel.skipTransitSkimming"]
        skipCoreABM = props["RunModel.skipCoreABM"]
        skipOtherSimulateModel = props["RunModel.skipOtherSimulateModel"]
        skipMAASModel = props["RunModel.skipMAASModel"]
        skipCTM = props["RunModel.skipCTM"]
        skipEI = props["RunModel.skipEI"]
        skipExternal = props["RunModel.skipExternalExternal"]
        skipTruck = props["RunModel.skipTruck"]
        skipTripTableCreation = props["RunModel.skipTripTableCreation"]
        skipFinalHighwayAssignment = props["RunModel.skipFinalHighwayAssignment"]
        skipFinalTransitAssignment = props["RunModel.skipFinalTransitAssignment"]
        skipVisualizer = props["RunModel.skipVisualizer"]
        skipDataExport = props["RunModel.skipDataExport"]
        skipDataLoadRequest = props["RunModel.skipDataLoadRequest"]
        skipDeleteIntermediateFiles = props["RunModel.skipDeleteIntermediateFiles"]
        skipTransitShed = props["RunModel.skipTransitShed"]
        transitShedThreshold = props["transitShed.threshold"]
        transitShedTOD = props["transitShed.TOD"]

        if useLocalDrive:
            self.check_free_space(minSpaceOnC)
            # if initialization copy ALL files from remote
            # else check file meta data and copy those that have changed
            initialize = (skipInitialization == False and startFromIteration == 1)
            local_directory = file_manager(
                "DOWNLOAD", main_directory, username, scenario_id, initialize=initialize)
            self._path = local_directory
        else:
            self._path = main_directory

        drive, path_no_drive = os.path.splitdrive(self._path)
        path_forward_slash = path_no_drive.replace("\\", "/")
        input_dir = _join(self._path, "input")
        input_truck_dir = _join(self._path, "input_truck")
        output_dir = _join(self._path, "output")
        validation_dir = _join(self._path, "analysis/validation")
        main_emmebank = _eb.Emmebank(_join(self._path, "emme_project", "Database", "emmebank"))
        if emmebank_title:
            main_emmebank.title = emmebank_title
        external_zones = "1-12"

        travel_modes = ["auto", "tran", "nmot", "othr"]
        core_abm_files = ["Trips*.omx", "InternalExternalTrips*.omx"]
        core_abm_files = [mode + name for name in core_abm_files for mode in travel_modes]
        smm_abm_files = ["AirportTrips*.omx", "CrossBorderTrips*.omx", "VisitorTrips*.omx"]
        smm_abm_files = [mode + name for name in smm_abm_files for mode in travel_modes]
        maas_abm_files = ["EmptyAVTrips.omx", "TNCVehicleTrips*.omx"]

        relative_gap = props["convergence"]
        max_assign_iterations = 1000
        mgra_lu_input_file = props["mgra.socec.file"]

        with _m.logbook_trace("Setup and initialization"):
            self.set_global_logbook_level(props)

            # Swap Server Configurations
            self.run_proc("serverswap.bat", [drive, path_no_drive, path_forward_slash], "Run ServerSwap")
            self.check_for_fatal(_join(self._path, "logFiles", "serverswap.log"),
                                 "ServerSwap failed! Open logFiles/serverswap.log for details.")
            self.run_proc("checkAtTransitNetworkConsistency.cmd", [drive, path_forward_slash],
                          "Checking if AT and Transit Networks are consistent")
            self.check_for_fatal(_join(self._path, "logFiles", "AtTransitCheck_event.log"),
                                 "AT and Transit network consistency checking failed! Open AtTransitCheck_event.log for details.")

            if startFromIteration == 1:  # only run the setup / init steps if starting from iteration 1
                if not skipWalkLogsums:
                    self.run_proc("runSandagWalkLogsums.cmd", [drive, path_forward_slash],
                                  "Walk - create AT logsums and impedances")
                if not skipCopyWalkImpedance:
                    self.copy_files(["walkMgraEquivMinutes.csv", "walkMgraTapEquivMinutes.csv"],
                                    input_dir, output_dir)
                if not skipBikeLogsums:
                    self.run_proc("runSandagBikeLogsums.cmd", [drive, path_forward_slash],
                                  "Bike - create AT logsums and impedances")
                if not skipCopyBikeLogsum:
                    self.copy_files(["bikeMgraLogsum.csv", "bikeTazLogsum.csv"], input_dir, output_dir)

                if not skip4Ds:
                    run4Ds(path=self._path, int_radius=0.65, ref_path=visualizer_reference_path)


                mgraFile = 'mgra13_based_input' + str(scenarioYear) + '.csv'
                self.complete_work(scenarioYear, input_dir, output_dir, mgraFile, "walkMgraEquivMinutes.csv")
<<<<<<< HEAD
                print('complete walk')  
                
=======

>>>>>>> 97b0ab3b
                if not skipBuildNetwork:
                    base_scenario = import_network(
                        source=input_dir,
                        merged_scenario_id=scenario_id,
                        title=scenario_title,
                        data_table_name=scenarioYear,
                        overwrite=True,
                        emmebank=main_emmebank)

                    if "modify_network.py" in os.listdir(os.getcwd()):
                        try:
                            with _m.logbook_trace("Modify network script"):
                                import modify_network
                                reload(modify_network)
                                modify_network.run(base_scenario)
                        except ImportError as e:
                            pass

                    if not skipInputChecker:
                        input_checker(path=self._path)

                    export_tap_adjacent_lines(_join(output_dir, "tapLines.csv"), base_scenario)
                    # parse vehicle availablility file by time-of-day
                    availability_file = "vehicle_class_availability.csv"
                    availabilities = self.parse_availability_file(_join(input_dir, availability_file), periods)
                    # initialize per time-period scenarios
                    for number, period in period_ids:
                        title = "%s - %s assign" % (base_scenario.title, period)
                        # copy_scenario(base_scenario, number, title, overwrite=True)
                        _m.logbook_write(
                            name="Copy scenario %s to %s" % (base_scenario.number, number),
                            attributes={
                                'from_scenario': base_scenario.number,
                                'scenario_id': number,
                                'overwrite': True,
                                'scenario_title': title
                            }
                        )
                        if main_emmebank.scenario(number):
                            main_emmebank.delete_scenario(number)
                        scenario = main_emmebank.copy_scenario(base_scenario.number, number)
                        scenario.title = title
                        # Apply availabilities by facility and vehicle class to this time period
                        self.apply_availabilities(period, scenario, availabilities)
                else:
                    base_scenario = main_emmebank.scenario(scenario_id)

                if not skipInitialization:
                    # initialize traffic demand, skims, truck, CV, EI, EE matrices
                    traffic_components = [
                        "traffic_skims",
                        "truck_model",
                        "external_internal_model", "external_external_model"]
                    if not skipCopyWarmupTripTables:
                        traffic_components.append("traffic_demand")
                    init_matrices(traffic_components, periods, base_scenario, deleteAllMatrices)

                    transit_scenario = init_transit_db(base_scenario, add_database=not useLocalDrive)
                    transit_emmebank = transit_scenario.emmebank
                    transit_components = ["transit_skims"]
                    if not skipCopyWarmupTripTables:
                        transit_components.append("transit_demand")
                    init_matrices(transit_components, periods, transit_scenario, deleteAllMatrices)
                else:
                    transit_emmebank = _eb.Emmebank(_join(self._path, "emme_project", "Database_transit", "emmebank"))
                    transit_scenario = transit_emmebank.scenario(base_scenario.number)

                if not skipCopyWarmupTripTables:
                    # import seed auto demand and seed truck demand
                    for period in periods:
                        omx_file = _join(input_dir, "trip_%s.omx" % period)
                        import_demand(omx_file, "AUTO", period, base_scenario)
                        import_demand(omx_file, "TRUCK", period, base_scenario)
            else:
                base_scenario = main_emmebank.scenario(scenario_id)
                transit_emmebank = _eb.Emmebank(_join(self._path, "emme_project", "Database_transit", "emmebank"))
                transit_scenario = transit_emmebank.scenario(base_scenario.number)

        # Note: iteration indexes from 0, msa_iteration indexes from 1
        for iteration in range(startFromIteration - 1, end_iteration):
            msa_iteration = iteration + 1
            with _m.logbook_trace("Iteration %s" % msa_iteration):
                if not skipCoreABM[iteration] or not skipOtherSimulateModel[iteration] or not skipMAASModel[iteration]:
                    self.run_proc("runMtxMgr.cmd", [drive, drive + path_no_drive], "Start matrix manager")
                    self.run_proc("runDriver.cmd", [drive, drive + path_no_drive], "Start JPPF Driver")
                    self.run_proc("StartHHAndNodes.cmd", [drive, path_no_drive],
                                  "Start HH Manager, JPPF Driver, and nodes")

                if not skipHighwayAssignment[iteration]:
                    # run traffic assignment
                    # export traffic skims
                    with _m.logbook_trace("Traffic assignment and skims"):
                        self.run_traffic_assignments(
                            base_scenario, period_ids, msa_iteration, relative_gap,
                            max_assign_iterations, num_processors)
                    self.run_proc("CreateD2TAccessFile.bat", [drive, path_forward_slash],
                                  "Create drive to transit access file", capture_output=True)

                if not skipTransitSkimming[iteration]:
                    # run transit assignment
                    # export transit skims
                    with _m.logbook_trace("Transit assignments and skims"):
                        for number, period in period_ids:
                            src_period_scenario = main_emmebank.scenario(number)
                            transit_assign_scen = build_transit_scen(
                                period=period, base_scenario=src_period_scenario,
                                transit_emmebank=transit_emmebank,
                                scenario_id=src_period_scenario.id,
                                scenario_title="%s %s transit assign" % (base_scenario.title, period),
                                data_table_name=scenarioYear, overwrite=True)
                            transit_assign(period, transit_assign_scen, data_table_name=scenarioYear,
                                           skims_only=True, num_processors=num_processors)

                        omx_file = _join(output_dir, "transit_skims.omx")
                        export_transit_skims(omx_file, periods, transit_scenario)

                # For each step move trip matrices so run will stop if ctramp model
                # doesn't produced csv/omx files for assignment
                # also needed as CT-RAMP does not overwrite existing files
                if not skipCoreABM[iteration]:
                    self.remove_prev_iter_files(core_abm_files, output_dir, iteration)
                    self.run_proc(
                        "runSandagAbm_SDRM.cmd",
                        [drive, drive + path_forward_slash, sample_rate[iteration], msa_iteration],
                        "Java-Run CT-RAMP", capture_output=True)
                if not skipOtherSimulateModel[iteration]:
                    self.remove_prev_iter_files(smm_abm_files, output_dir, iteration)
                    self.run_proc(
                        "runSandagAbm_SMM.cmd",
                        [drive, drive + path_forward_slash, sample_rate[iteration], msa_iteration],
                        "Java-Run airport model, visitor model, cross-border model", capture_output=True)

                if not skipMAASModel[iteration]:
                    self.remove_prev_iter_files(maas_abm_files, output_dir, iteration)
                    self.run_proc(
                        "runSandagAbm_MAAS.cmd",
                        [drive, drive + path_forward_slash, sample_rate[iteration], msa_iteration],
                        "Java-Run AV allocation model and TNC routing model", capture_output=True)

                if not skipCTM[iteration]:
                    export_for_commercial_vehicle(output_dir, base_scenario)
                    self.run_proc(
                        "cvm.bat",
                        [drive, path_no_drive, path_forward_slash, scale_factor, mgra_lu_input_file,
                         "tazcentroids_cvm.csv"],
                        "Commercial vehicle model", capture_output=True)
                if msa_iteration == startFromIteration:
                    external_zones = "1-12"
                    if not skipTruck[iteration]:
                        # run truck model (generate truck trips)
                        run_truck(True, input_dir, input_truck_dir, num_processors, base_scenario)
                    # run EI model "US to SD External Trip Model"
                    if not skipEI[iteration]:
                        external_internal(input_dir, base_scenario)
                    # run EE model
                    if not skipExternal[iteration]:
                        external_external(input_dir, external_zones, base_scenario)

                # import demand from all sub-market models from CT-RAMP and
                #       add CV trips to auto demand
                #       add EE and EI trips to auto demand
                if not skipTripTableCreation[iteration]:
                    import_auto_demand(output_dir, external_zones, num_processors, base_scenario)

        if not skipFinalHighwayAssignment:
            with _m.logbook_trace("Final traffic assignments"):
                # Final iteration is assignment only, no skims
                final_iteration = 4
                self.run_traffic_assignments(
                    base_scenario, period_ids, final_iteration, relative_gap, max_assign_iterations,
                    num_processors, select_link)

        if not skipFinalTransitAssignment:
            import_transit_demand(output_dir, transit_scenario)
            with _m.logbook_trace("Final transit assignments"):
                # Final iteration includes the transit skims per ABM-1072
                for number, period in period_ids:
                    src_period_scenario = main_emmebank.scenario(number)
                    transit_assign_scen = build_transit_scen(
                        period=period, base_scenario=src_period_scenario,
                        transit_emmebank=transit_emmebank, scenario_id=src_period_scenario.id,
                        scenario_title="%s - %s transit assign" % (base_scenario.title, period),
                        data_table_name=scenarioYear, overwrite=True)
                    transit_assign(period, transit_assign_scen, data_table_name=scenarioYear,
                                   num_processors=num_processors)
                omx_file = _join(output_dir, "transit_skims.omx")
                export_transit_skims(omx_file, periods, transit_scenario, big_to_zero=True)

        if not skipTransitShed:
            # write walk and drive transit sheds
            self.run_proc("runtransitreporter.cmd", [drive, path_forward_slash, transitShedThreshold, transitShedTOD],
                          "Create walk and drive transit sheds",
                          capture_output=True)

        if not skipVisualizer:
            self.run_proc("RunViz.bat",
                          [drive, path_no_drive, visualizer_reference_path, visualizer_output_file, "NO", visualizer_reference_label, visualizer_build_label, mgraInputFile],
                          "HTML Visualizer", capture_output=True)

        if not skipDataExport:
            # export network and matrix results from Emme directly to T if using local drive
            main_output_directory = _join(main_directory, "output")
            export_network_data(main_directory, scenario_id, main_emmebank, transit_emmebank, num_processors)
            export_matrix_data(main_output_directory, base_scenario, transit_scenario)
            # export core ABM data
            # Note: uses relative project stucture, so cannot redirect to T drive
            ### self.run_proc("DataExporter.bat", [drive, path_no_drive], "Export core ABM data",
            ###              capture_output=True)  CL: This line is temporarily commented. When Gregor complete data export procedure, it should be uncommoented 06/02/20
        #Validation for 2016 scenario
        if scenarioYear == "2016":
            validation(self._path, main_emmebank, base_scenario)
            ### CL: Below step is temporarily used to update validation output files. When Gregor complete Upload procedure, below step should be removed. 05/31/20
            self.run_proc("ExcelUpdate.bat",  # forced to update excel links
                            [drive, path_no_drive, scenarioYear, 0],
                            "Excel Update",
                            capture_output=True)



        # UPLOAD DATA AND SWITCH PATHS
        if useLocalDrive:
            file_manager("UPLOAD", main_directory, username, scenario_id,
                         delete_local_files=not skipDeleteIntermediateFiles)
            self._path = main_directory
            drive, path_no_drive = os.path.splitdrive(self._path)
            init_transit_db.add_database(
                _eb.Emmebank(_join(main_directory, "emme_project", "Database_transit", "emmebank")))

        if not skipDataLoadRequest:
            start_db_time = datetime.datetime.now()  # record the time to search for request id in the load request table, YMA, 1/23/2019
            # start_db_time = start_db_time + datetime.timedelta(minutes=0)

            self.run_proc("DataLoadRequest.bat",
                          [drive + path_no_drive, end_iteration, scenarioYear, sample_rate[end_iteration - 1]],
                          "Data load request")

            # add segments below for auto-reporting, YMA, 1/23/2019
            # add this loop to find the sceanro_id in the [dimension].[scenario] table

            database_scenario_id = 0
            int_hour = 0
            while int_hour <= 96:

                database_scenario_id = self.sql_select_scenario(scenarioYear, end_iteration,
                                                                sample_rate[end_iteration - 1], path_no_drive,
                                                                start_db_time)
                if database_scenario_id > 0:
                    break

                int_hour = int_hour + 1
                _time.sleep(900)  # wait for 15 mins

            # if load failed, then send notification email
            if database_scenario_id == 0 and int_hour > 96:
                str_request_check_result = self.sql_check_load_request(scenarioYear, path_no_drive, username,
                                                                       start_db_time)
                print(str_request_check_result)
                sys.exit(0)
                # self.send_notification(str_request_check_result,username) #not working in server
            else:
                print(database_scenario_id)
                self.run_proc("DataSummary.bat",  # get summary from database, added for auto-reporting
                              [drive, path_no_drive, scenarioYear, database_scenario_id],
                              "Data Summary")

                self.run_proc("ExcelUpdate.bat",  # forced to update excel links
                              [drive, path_no_drive, scenarioYear, database_scenario_id],
                              "Excel Update",
                              capture_output=True)

        # delete trip table files in iteration sub folder if model finishes without errors
        if not useLocalDrive and not skipDeleteIntermediateFiles:
            for msa_iteration in range(startFromIteration, end_iteration + 1):
                self.delete_files(
                    ["auto*Trips*.omx", "tran*Trips*.omx", "nmot*.omx", "othr*.omx", "trip*.omx"],
                    _join(output_dir, "iter%s" % (msa_iteration)))

        # terminate all java processes
        _subprocess.call("taskkill /F /IM java.exe")

    def set_global_logbook_level(self, props):
        self._log_level = props.get("RunModel.LogbookLevel", "ENABLED")
        log_all = _m.LogbookLevel.ATTRIBUTE | _m.LogbookLevel.VALUE | _m.LogbookLevel.COOKIE | _m.LogbookLevel.TRACE | _m.LogbookLevel.LOG
        log_states = {
            "ENABLED": log_all,
            "DISABLE_ON_ERROR": log_all,
            "NO_EXTERNAL_REPORTS": log_all,
            "NO_REPORTS": _m.LogbookLevel.ATTRIBUTE | _m.LogbookLevel.COOKIE | _m.LogbookLevel.TRACE | _m.LogbookLevel.LOG,
            "TITLES_ONLY": _m.LogbookLevel.TRACE | _m.LogbookLevel.LOG,
            "DISABLED": _m.LogbookLevel.NONE,
        }
        _m.logbook_write("Setting logbook level to %s" % self._log_level)
        try:
            _m.logbook_level(log_states[self._log_level])
        except KeyError:
            raise Exception("properties.RunModel.LogLevel: value must be one of %s" % ",".join(log_states.keys()))

    def run_traffic_assignments(self, base_scenario, period_ids, msa_iteration, relative_gap,
                                max_assign_iterations, num_processors, select_link=None):
        modeller = _m.Modeller()
        traffic_assign = modeller.tool("sandag.assignment.traffic_assignment")
        export_traffic_skims = modeller.tool("sandag.export.export_traffic_skims")
        output_dir = _join(self._path, "output")
        main_emmebank = base_scenario.emmebank

        machine_name = _socket.gethostname().lower()
        with open(_join(self._path, "conf", "server-config.csv")) as f:
            columns = f.next().split(",")
            for line in f:
                values = dict(zip(columns, line.split(",")))
                name = values["ServerName"].lower()
                if name == machine_name:
                    server_config = values
                    break
            else:
                _m.logbook_write("Warning: current machine name not found in "
                                 "conf\\server-config.csv ServerName column")
                server_config = {"SNODE": "yes"}
        distributed = server_config["SNODE"] == "no"
        if distributed:
            scen_map = dict((p, main_emmebank.scenario(n)) for n, p in period_ids)
            input_args = {
                "msa_iteration": msa_iteration,
                "relative_gap": relative_gap,
                "max_assign_iterations": max_assign_iterations,
                "select_link": select_link
            }

            periods_node1 = ["PM", "MD"]
            input_args["num_processors"] = server_config["THREADN1"],
            database_path1, skim_names1 = self.setup_remote_database(
                [scen_map[p] for p in periods_node1], periods_node1, 1, msa_iteration)
            self.start_assignments(
                server_config["NODE1"], database_path1, periods_node1, scen_map, input_args)

            periods_node2 = ["AM"]
            input_args["num_processors"] = server_config["THREADN2"]
            database_path2, skim_names2 = self.setup_remote_database(
                [scen_map[p] for p in periods_node2], periods_node2, 2, msa_iteration)
            self.start_assignments(
                server_config["NODE2"], database_path2, periods_node2, scen_map, input_args)

            try:
                # run assignments locally
                periods_local = ["EA", "EV"]
                for period in periods_local:
                    local_scenario = scen_map[period]
                    traffic_assign(period, msa_iteration, relative_gap, max_assign_iterations,
                                   num_processors, local_scenario, select_link)
                    omx_file = _join(output_dir, "traffic_skims_%s.omx" % period)
                    if msa_iteration < 4:
                        export_traffic_skims(period, omx_file, base_scenario)
                scenarios = {
                    database_path1: [scen_map[p] for p in periods_node1],
                    database_path2: [scen_map[p] for p in periods_node2]
                }
                skim_names = {
                    database_path1: skim_names1, database_path2: skim_names2
                }
                self.wait_and_copy([database_path1, database_path2], scenarios, skim_names)
            except:
                # Note: this will kill ALL python processes - not suitable if servers are being
                # used for other tasks
                _subprocess.call("taskkill /F /T /S \\\\%s /IM python.exe" % server_config["NODE1"])
                _subprocess.call("taskkill /F /T /S \\\\%s /IM python.exe" % server_config["NODE2"])
                raise
        else:
            for number, period in period_ids:
                period_scenario = main_emmebank.scenario(number)
                traffic_assign(period, msa_iteration, relative_gap, max_assign_iterations,
                               num_processors, period_scenario, select_link)
                omx_file = _join(output_dir, "traffic_skims_%s.omx" % period)
                if msa_iteration < 4:
                    export_traffic_skims(period, omx_file, base_scenario)

    def run_proc(self, name, arguments, log_message, capture_output=False):
        path = _join(self._path, "bin", name)
        if not os.path.exists(path):
            raise Exception("No command / batch file '%s'" % path)
        command = path + " " + " ".join([str(x) for x in arguments])
        attrs = {"command": command, "name": name, "arguments": arguments}
        with _m.logbook_trace(log_message, attributes=attrs):
            if capture_output and self._log_level != "NO_EXTERNAL_REPORTS":
                report = _m.PageBuilder(title="Process run %s" % name)
                report.add_html('Command:<br><br><div class="preformat">%s</div><br>' % command)
                # temporary file to capture output error messages generated by Java
                err_file_ref, err_file_path = _tempfile.mkstemp(suffix='.log')
                err_file = os.fdopen(err_file_ref, "w")
                try:
                    output = _subprocess.check_output(command, stderr=err_file, cwd=self._path, shell=True)
                    report.add_html('Output:<br><br><div class="preformat">%s</div>' % output)
                except _subprocess.CalledProcessError as error:
                    report.add_html('Output:<br><br><div class="preformat">%s</div>' % error.output)
                    raise
                finally:
                    err_file.close()
                    with open(err_file_path, 'r') as f:
                        error_msg = f.read()
                    os.remove(err_file_path)
                    if error_msg:
                        report.add_html('Error message(s):<br><br><div class="preformat">%s</div>' % error_msg)
                    try:
                        # No raise on writing report error
                        # due to observed issue with runs generating reports which cause
                        # errors when logged
                        _m.logbook_write("Process run %s report" % name, report.render())
                    except Exception as error:
                        print _time.strftime("%Y-%M-%d %H:%m:%S")
                        print "Error writing report '%s' to logbook" % name
                        print error
                        print _traceback.format_exc(error)
                        if self._log_level == "DISABLE_ON_ERROR":
                            _m.logbook_level(_m.LogbookLevel.NONE)
            else:
                _subprocess.check_call(command, cwd=self._path, shell=True)

    @_m.logbook_trace("Check free space on C")
    def check_free_space(self, min_space):
        path = "c:\\"
        temp, total, free = _ctypes.c_ulonglong(), _ctypes.c_ulonglong(), _ctypes.c_ulonglong()
        if sys.version_info >= (3,) or isinstance(path, unicode):
            fun = _ctypes.windll.kernel32.GetDiskFreeSpaceExW
        else:
            fun = _ctypes.windll.kernel32.GetDiskFreeSpaceExA
        ret = fun(path, _ctypes.byref(temp), _ctypes.byref(total), _ctypes.byref(free))
        if ret == 0:
            raise _ctypes.WinError()
        total = total.value / (1024.0 ** 3)
        free = free.value / (1024.0 ** 3)
        if free < min_space:
            raise Exception("Free space on C drive %s is less than %s" % (free, min_space))

    def remove_prev_iter_files(self, file_names, output_dir, iteration):
        if iteration == 0:
            self.delete_files(file_names, output_dir)
        else:
            self.move_files(file_names, output_dir, _join(output_dir, "iter%s" % (iteration)))

    def copy_files(self, file_names, from_dir, to_dir):
        with _m.logbook_trace("Copy files %s" % ", ".join(file_names)):
            for file_name in file_names:
                from_file = _join(from_dir, file_name)
                _shutil.copy(from_file, to_dir)

    def complete_work(self, scenarioYear, input_dir, output_dir, input_file, output_file):

        fullList = np.array(pd.read_csv(_join(input_dir, input_file))['mgra'])
        workList = np.array(pd.read_csv(_join(output_dir, output_file))['i'])

        list_set = set(workList)
        unique_list = (list(list_set))
        notMatch = [x for x in fullList if x not in unique_list]

        if notMatch:
            out_file = _join(output_dir, output_file)
            with open(out_file, 'ab') as csvfile:
                spamwriter = csv.writer(csvfile)
                # spamwriter.writerow([])
                for item in notMatch:
                    # pdb.set_trace()
                    spamwriter.writerow([item, item, '30', '30', '30'])

    def move_files(self, file_names, from_dir, to_dir):
        with _m.logbook_trace("Move files %s" % ", ".join(file_names)):
            if not os.path.exists(to_dir):
                os.mkdir(to_dir)
            for file_name in file_names:
                all_files = _glob.glob(_join(from_dir, file_name))
                for path in all_files:
                    try:
                        dst_file = _join(to_dir, os.path.basename(path))
                        if os.path.exists(dst_file):
                            os.remove(dst_file)
                        _shutil.move(path, to_dir)
                    except Exception as error:
                        _m.logbook_write(
                            "Error moving file %s" % path, {"error": _traceback.format_exc(error)})

    def delete_files(self, file_names, directory):
        with _m.logbook_trace("Delete files %s" % ", ".join(file_names)):
            for file_name in file_names:
                all_files = _glob.glob(_join(directory, file_name))
                for path in all_files:
                    os.remove(path)

    def check_for_fatal(self, file_name, error_msg):
        with open(file_name, 'a+') as f:
            for line in f:
                if "FATAL" in line:
                    raise Exception(error_msg)

    def set_active(self, emmebank):
        modeller = _m.Modeller()
        desktop = modeller.desktop
        data_explorer = desktop.data_explorer()
        for db in data_explorer.databases():
            if _norm(db.path) == _norm(unicode(emmebank)):
                db.open()
                return db
        return None

    def parse_availability_file(self, file_path, periods):
        if os.path.exists(file_path):
            availabilities = _defaultdict(lambda: _defaultdict(lambda: dict()))
            # NOTE: CSV Reader sets the field names to UPPERCASE for consistency
            with gen_utils.CSVReader(file_path) as r:
                for row in r:
                    name = row.pop("FACILITY_NAME")
                    class_name = row.pop("VEHICLE_CLASS")
                    for period in periods:
                        is_avail = int(row[period + "_AVAIL"])
                        if is_avail not in [1, 0]:
                            msg = "Error processing file '%s': value for period %s class %s facility %s is not 1 or 0"
                            raise Exception(msg % (file_path, period, class_name, name))
                        availabilities[period][name][class_name] = is_avail
        else:
            availabilities = None
        return availabilities

    def apply_availabilities(self, period, scenario, availabilities):
        if availabilities is None:
            return

        network = scenario.get_network()
        hov2 = network.mode("h")
        hov2_trnpdr = network.mode("H")
        hov3 = network.mode("i")
        hov3_trnpdr = network.mode("I")
        sov = network.mode("s")
        sov_trnpdr = network.mode("S")
        heavy_trk = network.mode("v")
        heavy_trk_trnpdr = network.mode("V")
        medium_trk = network.mode("m")
        medium_trk_trnpdr = network.mode("M")
        light_trk = network.mode("t")
        light_trk_trnpdr = network.mode("T")

        class_mode_map = {
            "DA":    set([sov_trnpdr, sov]),
            "S2":    set([hov2_trnpdr, hov2]),
            "S3":    set([hov3_trnpdr, hov3]),
            "TRK_L": set([light_trk_trnpdr, light_trk]),
            "TRK_M": set([medium_trk_trnpdr, medium_trk]),
            "TRK_H": set([heavy_trk_trnpdr, heavy_trk]),
        }
        report = ["<div style='margin-left:5px'>Link mode changes</div>"]
        for name, class_availabilities in availabilities[period].iteritems():
            report.append("<div style='margin-left:10px'>%s</div>" % name)
            changes = _defaultdict(lambda: 0)
            for link in network.links():
                if name in link["#name"]:
                    for class_name, is_avail in class_availabilities.iteritems():
                        modes = class_mode_map[class_name]
                        if is_avail == 1 and not modes.issubset(link.modes):
                            link.modes |= modes
                            changes["added %s to" % class_name] += 1
                        elif is_avail == 0 and modes.issubset(link.modes):
                            link.modes -= modes
                            changes["removed %s from" % class_name] += 1
            report.append("<div style='margin-left:20px'><ul>")
            for x in changes.iteritems():
                report.append("<li>%s %s links</li>" % x)
            report.append("</div></ul>")
        scenario.publish_network(network)

        title = "Apply global class availabilities by faclity name for period %s" % period
        log_report = _m.PageBuilder(title=title)
        for item in report:
            log_report.add_html(item)
        _m.logbook_write(title, log_report.render())

    def setup_remote_database(self, src_scenarios, periods, remote_num, msa_iteration):
        with _m.logbook_trace("Set up remote database #%s for %s" % (remote_num, ", ".join(periods))):
            init_matrices = _m.Modeller().tool("sandag.initialize.initialize_matrices")
            create_function = _m.Modeller().tool("inro.emme.data.function.create_function")
            src_emmebank = src_scenarios[0].emmebank
            remote_db_dir = _join(self._path, "emme_project", "Database_remote" + str(remote_num))
            if msa_iteration == 1:
                # Create and initialize database at first iteration, overwrite existing
                if os.path.exists(remote_db_dir):
                    _shutil.rmtree(remote_db_dir)
                    _time.sleep(1)
                os.mkdir(remote_db_dir)
                dimensions = src_emmebank.dimensions
                dimensions["scenarios"] = len(src_scenarios)
                remote_emmebank = _eb.create(_join(remote_db_dir, "emmebank"), dimensions)
                try:
                    remote_emmebank.title = src_emmebank.title
                    remote_emmebank.coord_unit_length = src_emmebank.coord_unit_length
                    remote_emmebank.unit_of_length = src_emmebank.unit_of_length
                    remote_emmebank.unit_of_cost = src_emmebank.unit_of_cost
                    remote_emmebank.unit_of_energy = src_emmebank.unit_of_energy
                    remote_emmebank.use_engineering_notation = src_emmebank.use_engineering_notation
                    remote_emmebank.node_number_digits = src_emmebank.node_number_digits

                    for src_scen in src_scenarios:
                        remote_scen = remote_emmebank.create_scenario(src_scen.id)
                        remote_scen.title = src_scen.title
                        for attr in sorted(src_scen.extra_attributes(), key=lambda x: x._id):
                            dst_attr = remote_scen.create_extra_attribute(
                                attr.type, attr.name, attr.default_value)
                            dst_attr.description = attr.description
                        for field in src_scen.network_fields():
                            remote_scen.create_network_field(
                                field.type, field.name, field.atype, field.description)
                        remote_scen.has_traffic_results = src_scen.has_traffic_results
                        remote_scen.has_transit_results = src_scen.has_transit_results
                        remote_scen.publish_network(src_scen.get_network())
                    for function in src_emmebank.functions():
                        create_function(function.id, function.expression, remote_emmebank)
                    init_matrices(["traffic_skims", "traffic_demand"], periods, remote_scen)
                finally:
                    remote_emmebank.dispose()

            src_scen = src_scenarios[0]
            with _m.logbook_trace("Copy demand matrices to remote database"):
                with _eb.Emmebank(_join(remote_db_dir, "emmebank")) as remote_emmebank:
                    demand_matrices = init_matrices.get_matrix_names("traffic_demand", periods, src_scen)
                    for matrix_name in demand_matrices:
                        matrix = remote_emmebank.matrix(matrix_name)
                        src_matrix = src_emmebank.matrix(matrix_name)
                        if matrix.type == "SCALAR":
                            matrix.data = src_matrix.data
                        else:
                            matrix.set_data(src_matrix.get_data(src_scen.id), src_scen.id)
            skim_matrices = init_matrices.get_matrix_names("traffic_skims", periods, src_scen)
            return remote_db_dir, skim_matrices

    def start_assignments(self, machine, database_path, periods, scenarios, assign_args):
        with _m.logbook_trace("Start remote process for traffic assignments %s" % (", ".join(periods))):
            assign_args["database_path"] = database_path
            end_path = _join(database_path, "finish")
            if os.path.exists(end_path):
                os.remove(end_path)
            for period in periods:
                assign_args["period_scenario"] = scenarios[period].id
                assign_args["period"] = period
                with open(_join(database_path, "start_%s.args" % period), 'w') as f:
                    _json.dump(assign_args, f, indent=4)
            script_dir = _join(self._path, "python")
            bin_dir = _join(self._path, "bin")
            args = [
                'start %s\\PsExec.exe' % bin_dir,
                '-c',
                '-f',
                '\\\\%s' % machine,
                '-u \%s' % self.username,
                '-p %s' % self.password,
                "-d",
                '%s\\emme_python.bat' % bin_dir,
                "T:",
                self._path,
                '%s\\remote_run_traffic.py' % script_dir,
                database_path,
            ]
            command = " ".join(args)
            p = _subprocess.Popen(command, shell=True)

    @_m.logbook_trace("Wait for remote assignments to complete and copy results")
    def wait_and_copy(self, database_dirs, scenarios, matrices):
        database_dirs = database_dirs[:]
        wait = True
        while wait:
            _time.sleep(5)
            for path in database_dirs:
                end_path = _join(path, "finish")
                if os.path.exists(end_path):
                    database_dirs.remove(path)
                    _time.sleep(2)
                    self.check_for_fatal(
                        end_path, "error during remote run of traffic assignment. "
                                  "Check logFiles/traffic_assign_database_remote*.log")
                    self.copy_results(path, scenarios[path], matrices[path])
            if not database_dirs:
                wait = False

    @_m.logbook_trace("Copy skim results from remote database", save_arguments=True)
    def copy_results(self, database_path, scenarios, matrices):
        with _eb.Emmebank(_join(database_path, "emmebank")) as remote_emmebank:
            for dst_scen in scenarios:
                remote_scen = remote_emmebank.scenario(dst_scen.id)
                # Create extra attributes and network fields which do not exist
                for attr in sorted(remote_scen.extra_attributes(), key=lambda x: x._id):
                    if not dst_scen.extra_attribute(attr.name):
                        dst_attr = dst_scen.create_extra_attribute(
                            attr.type, attr.name, attr.default_value)
                        dst_attr.description = attr.description
                for field in remote_scen.network_fields():
                    if not dst_scen.network_field(field.type, field.name):
                        dst_scen.create_network_field(
                            field.type, field.name, field.atype, field.description)
                dst_scen.has_traffic_results = remote_scen.has_traffic_results
                dst_scen.has_transit_results = remote_scen.has_transit_results

                dst_scen.publish_network(remote_scen.get_network())

            dst_emmebank = dst_scen.emmebank
            scen_id = dst_scen.id
            for matrix_id in matrices:
                src_matrix = remote_emmebank.matrix(matrix_id)
                dst_matrix = dst_emmebank.matrix(matrix_id)
                dst_matrix.set_data(src_matrix.get_data(scen_id), scen_id)

    @_m.method(return_type=unicode)
    def get_link_attributes(self):
        export_utils = _m.Modeller().module("inro.emme.utility.export_utilities")
        return export_utils.get_link_attributes(_m.Modeller().scenario)

    def sql_select_scenario(self, year, iteration, sample, path, dbtime):  # YMA, 1/24/2019
        """Return scenario_id from [dimension].[scenario] given path"""

        import datetime

        sql_con = pyodbc.connect(driver='{SQL Server}',
                                 server='sql2014a8',
                                 database='abm_2',
                                 trusted_connection='yes')

        # dbtime = dbtime + datetime.timedelta(days=0)

        df = pd.read_sql_query(
            sql=("SELECT [scenario_id] "
                 "FROM [dimension].[scenario]"
                 "WHERE [year] = ? AND [iteration] = ? AND [sample_rate]= ? AND [path] Like ('%' + ? + '%') AND [date_loaded] > ? "),
            con=sql_con,
            params=[year, iteration, sample, path, dbtime]
        )

        if len(df) > 0:
            return (df.iloc[len(df) - 1]['scenario_id'])
        else:
            return 0

    def sql_check_load_request(self, year, path, user, ldtime):  # YMA, 1/24/2019
        """Return information from [data_load].[load_request] given path,username,and requested time"""

        import datetime

        t0 = ldtime + datetime.timedelta(minutes=-1)
        t1 = t0 + datetime.timedelta(minutes=30)

        sql_con = pyodbc.connect(driver='{SQL Server}',
                                 server='sql2014a8',
                                 database='abm_2',
                                 trusted_connection='yes')

        df = pd.read_sql_query(
            sql=(
                "SELECT [load_request_id],[year],[name],[path],[iteration],[sample_rate],[abm_version],[user_name],[date_requested],[loading],[loading_failed],[scenario_id] "
                "FROM [data_load].[load_request] "
                "WHERE [year] = ?  AND [path] LIKE ('%' + ? + '%') AND [user_name] LIKE ('%' + ? + '%') AND [date_requested] >= ? AND [date_requested] <= ?  "),
            con=sql_con,
            params=[year, path, user, t0, t1]
        )

        if len(df) > 0:
            return "You have successfully made the loading request, but the loading to the database failed. \r\nThe information is below. \r\n\r\n" + df.to_string()
        else:
            return "The data load request was not successfully made, please double check the [data_load].[load_request] table to confirm."


'''
    def send_notification(self,str_message,user):      # YMA, 1/24/2019, not working on server
        """automate to send email notification if load request or loading failed"""

        import win32com.client as win32

        outlook = win32.Dispatch('outlook.application')
        Msg = outlook.CreateItem(0)
        Msg.To = user + '@sandag.org'
        Msg.CC = 'yma@sandag.org'
        Msg.Subject = 'Loading Scenario to Database Failed'
        Msg.body = str_message + '\r\n' + '\r\n' + 'This email alert is auto generated.\r\n' +  'Please do not respond.\r\n'
        Msg.send'''<|MERGE_RESOLUTION|>--- conflicted
+++ resolved
@@ -388,12 +388,7 @@
 
                 mgraFile = 'mgra13_based_input' + str(scenarioYear) + '.csv'
                 self.complete_work(scenarioYear, input_dir, output_dir, mgraFile, "walkMgraEquivMinutes.csv")
-<<<<<<< HEAD
-                print('complete walk')  
-                
-=======
-
->>>>>>> 97b0ab3b
+
                 if not skipBuildNetwork:
                     base_scenario = import_network(
                         source=input_dir,
