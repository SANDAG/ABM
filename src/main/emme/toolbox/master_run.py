--- conflicted
+++ resolved
@@ -1300,13 +1300,8 @@
             ,"properties_path" : self.properties_path
             ,"sample_rate" : ",".join(map(str, sample_rate))
             ,"environment" : prod_env
-<<<<<<< HEAD
-            ,"network_path": props["network"]
-            ,"landuse_path": props["netowrk"]
-=======
             ,"network_path" : props["network"]
             ,"landuse_path" : props["landuse"]
->>>>>>> c242af70
         }
         _m.logbook_write("Created new scenario_guid: %s" % (datalake_metadata_dict['scenario_guid']))
         got_id, scenario_id = self.get_scenario_id(datalake_metadata_dict['scenario_guid'], scenario_title, prod_env)
