--- conflicted
+++ resolved
@@ -1,613 +1,609 @@
-package org.sandag.abm.application;
-
-import java.util.HashMap;
-import org.apache.log4j.Logger;
-import org.sandag.abm.ctramp.ModelStructure;
-import org.sandag.abm.ctramp.TourModeChoiceDMU;
-
-import org.sandag.abm.ctramp.BikeLogsum;
-import org.sandag.abm.ctramp.BikeLogsumSegment;
-import org.sandag.abm.ctramp.Household;
-import org.sandag.abm.ctramp.Person;
-import org.sandag.abm.ctramp.Tour;
-import org.sandag.abm.ctramp.TourModeChoiceDMU;
-import org.sandag.abm.ctramp.ModelStructure;
-
-
-public class SandagTourModeChoiceDMU
-        extends TourModeChoiceDMU
-{
-    
-	private int setPersonHhTourCounter = 0;
-	private BikeLogsum bls;
-    protected double inboundFemaleBikeLogsum;
-    protected double outboundFemaleBikeLogsum;
-    protected double inboundMaleBikeLogsum;
-    protected double outboundMaleBikeLogsum;
-    protected double femaleInParty;
-    protected double maleInParty;
-
-    public SandagTourModeChoiceDMU(ModelStructure modelStructure, Logger aLogger)
-    {
-        super(modelStructure, aLogger);
-        setupMethodIndexMap();
-    }
-
-    public float getTimeOutbound()
-    {
-        return tour.getTourDepartPeriod();
-    }
-
-    public float getTimeInbound()
-    {
-        return tour.getTourArrivePeriod();
-    }
-
-    public int getIncome()
-    {
-        return hh.getIncomeInDollars();
-    }
-
-    public int getAdults()
-    {
-        return hh.getNumPersons18plus();
-    }
-
-    public int getFemale()
-    {
-        return person.getPersonIsFemale();
-    }
-
-    public void setOrigDuDen(double arg)
-    {
-        origDuDen = arg;
-    }
-
-    public void setOrigEmpDen(double arg)
-    {
-        origEmpDen = arg;
-    }
-
-    public void setOrigTotInt(double arg)
-    {
-        origTotInt = arg;
-    }
-
-    public void setDestDuDen(double arg)
-    {
-        destDuDen = arg;
-    }
-
-    public void setDestEmpDen(double arg)
-    {
-        destEmpDen = arg;
-    }
-
-    public void setDestTotInt(double arg)
-    {
-        destTotInt = arg;
-    }
-
-    public double getODUDen()
-    {
-        return origDuDen;
-    }
-
-    public double getOEmpDen()
-    {
-        return origEmpDen;
-    }
-
-    public double getOTotInt()
-    {
-        return origTotInt;
-    }
-
-    public double getDDUDen()
-    {
-        return destDuDen;
-    }
-
-    public double getDEmpDen()
-    {
-        return destEmpDen;
-    }
-
-    public double getDTotInt()
-    {
-        return destTotInt;
-    }
-
-    public double getNm_walkTime_out()
-    {
-        return getNmWalkTimeOut();
-    }
-
-    public double getNm_walkTime_in()
-    {
-        return getNmWalkTimeIn();
-    }
-
-    public double getNm_bikeTime_out()
-    {
-        return getNmBikeTimeOut();
-    }
-
-    public double getNm_bikeTime_in()
-    {
-        return getNmBikeTimeIn();
-    }
-    
-    
-    public void setBikeLogsum(BikeLogsum bls) 
-    {
-    	this.bls = bls;
-    }
-    
-    public void setPersonObject(Person person) 
-    {
-    	super.setPersonObject(person);
-    	checkSetPersonHhTour();
-    }
-
-    public void setHouseholdObject(Household hh) 
-    {
-    	super.setHouseholdObject(hh);
-    	checkSetPersonHhTour();
-    }
-
-    public void setTourObject(Tour tour) 
-    {
-    	super.setTourObject(tour);
-    	checkSetPersonHhTour();
-    }
-    
-    private void checkSetPersonHhTour() 
-    {
-    	setPersonHhTourCounter = (setPersonHhTourCounter+1) % 3;
-    	if (setPersonHhTourCounter == 0) {
-    		setParty(person,tour,hh);
-    		setBikeLogsum();
-    	}
-    }
-	
-	public double getFemaleInParty() 
-	{
-		return femaleInParty;
-	}
-	
-	public double getMaleInParty() 
-	{
-		return maleInParty;
-	}
-	
-	public void setParty(Person person, Tour tour, Household hh) 
-	{
-        if (person != null) {
-        	femaleInParty = person.getPersonIsFemale();
-        	maleInParty = femaleInParty == 0 ? 1 : 0;
-        } else {
-    		femaleInParty = 0;
-    		maleInParty = 0;
-        	for (int participant : tour.getPersonNumArray()) {
-        		if (hh.getPerson(participant).getPersonIsFemale() == 1)
-        			femaleInParty = 1;
-        		else
-        			maleInParty = 1;
-        	}
-        }
-	}
-    
-    public double getInboundFemaleBikeLogsum() 
-    {
-		return inboundFemaleBikeLogsum;
-	}
-    
-    public double getOutboundFemaleBikeLogsum() 
-    {
-		return outboundFemaleBikeLogsum;
-	}
-    
-    public double getInboundMaleBikeLogsum() 
-    {
-		return inboundMaleBikeLogsum;
-	}
-    
-    public double getOutboundMaleBikeLogsum() 
-    {
-		return outboundMaleBikeLogsum;
-	}
-
-
-	private void setBikeLogsum(double inboundFemaleBikeLogsum, double outboundFemaleBikeLogsum,
-			                   double inboundMaleBikeLogsum  , double outboundMaleBikeLogsum) 
-	{
-		this.inboundFemaleBikeLogsum = inboundFemaleBikeLogsum;
-		this.outboundFemaleBikeLogsum = outboundFemaleBikeLogsum;
-		this.inboundMaleBikeLogsum = inboundMaleBikeLogsum;
-		this.outboundMaleBikeLogsum = outboundMaleBikeLogsum;
-	}
-	
-	private void setBikeLogsum() 
-	{
-		int origin = tour.getTourOrigMgra();
-		int dest = tour.getTourDestMgra();
-		boolean mandatory = tour.getTourPrimaryPurposeIndex() <= 3;
-		setBikeLogsum(bls.getLogsum(new BikeLogsumSegment(true,mandatory,true),dest,origin),
-				      bls.getLogsum(new BikeLogsumSegment(true,mandatory,false),origin,dest),
-				      bls.getLogsum(new BikeLogsumSegment(false,mandatory,true),dest,origin),
-			          bls.getLogsum(new BikeLogsumSegment(false,mandatory,false),origin,dest));
-	}
-
-  	private void setupMethodIndexMap()
-    {
-        methodIndexMap = new HashMap<String, Integer>();
-
-        methodIndexMap.put("getTimeOutbound", 0);
-        methodIndexMap.put("getTimeInbound", 1);
-        methodIndexMap.put("getIncome", 2);
-        methodIndexMap.put("getAdults", 3);
-        methodIndexMap.put("getFemale", 4);
-        methodIndexMap.put("getHhSize", 5);
-        methodIndexMap.put("getAutos", 6);
-        methodIndexMap.put("getAge", 7);
-        methodIndexMap.put("getTourCategoryJoint", 8);
-        methodIndexMap.put("getNumberOfParticipantsInJointTour", 9);
-        methodIndexMap.put("getWorkTourModeIsSov", 10);
-        methodIndexMap.put("getWorkTourModeIsBike", 11);
-        methodIndexMap.put("getWorkTourModeIsHov", 12);
-        methodIndexMap.put("getPTazTerminalTime", 14);
-        methodIndexMap.put("getATazTerminalTime", 15);
-        methodIndexMap.put("getODUDen", 16);
-        methodIndexMap.put("getOEmpDen", 17);
-        methodIndexMap.put("getOTotInt", 18);
-        methodIndexMap.put("getDDUDen", 19);
-        methodIndexMap.put("getDEmpDen", 20);
-        methodIndexMap.put("getDTotInt", 21);
-        methodIndexMap.put("getTourCategoryEscort", 22);
-        methodIndexMap.put("getMonthlyParkingCost", 23);
-        methodIndexMap.put("getDailyParkingCost", 24);
-        methodIndexMap.put("getHourlyParkingCost", 25);
-        methodIndexMap.put("getReimburseProportion", 26);
-        methodIndexMap.put("getPersonType", 27);
-        methodIndexMap.put("getFreeParkingEligibility", 28);
-        methodIndexMap.put("getParkingArea", 29);
-        
-<<<<<<< HEAD
-        methodIndexMap.put("getTransponderOwnership", 30);
-=======
-        methodIndexMap.put("getWorkTimeFactor", 30);
-        methodIndexMap.put("getNonWorkTimeFactor", 31);
-        methodIndexMap.put("getJointTourTimeFactor", 32);
-        methodIndexMap.put("getTransponderOwnership", 33);
->>>>>>> df657456
-        
-        methodIndexMap.put("getFemaleInParty", 50);
-        methodIndexMap.put("getMaleInParty", 51);
-        methodIndexMap.put("getInboundFemaleBikeLogsum", 52);
-        methodIndexMap.put("getOutboundFemaleBikeLogsum", 53);
-        methodIndexMap.put("getInboundMaleBikeLogsum", 54);
-        methodIndexMap.put("getOutboundMaleBikeLogsum", 55);
-
-        methodIndexMap.put("getNm_walkTime_out", 90);
-        methodIndexMap.put("getNm_walkTime_in", 91);
-        methodIndexMap.put("getNm_bikeTime_out", 92);
-        methodIndexMap.put("getNm_bikeTime_in", 93);
-        
-        methodIndexMap.put("getOriginMgra", 96);
-        methodIndexMap.put("getDestMgra", 97);
-        
-
-
-        methodIndexMap.put("getWtw_lb_LB_ivt_out", 100);
-        methodIndexMap.put("getWtw_lb_LB_ivt_in", 101);
-        methodIndexMap.put("getWtw_lb_fwait_out", 102);
-        methodIndexMap.put("getWtw_lb_fwait_in", 103);
-        methodIndexMap.put("getWtw_lb_xwait_out", 104);
-        methodIndexMap.put("getWtw_lb_xwait_in", 105);
-        methodIndexMap.put("getWtw_lb_AccTime_out", 106);
-        methodIndexMap.put("getWtw_lb_AccTime_in", 107);
-        methodIndexMap.put("getWtw_lb_EgrTime_out", 108);
-        methodIndexMap.put("getWtw_lb_EgrTime_in", 109);
-        methodIndexMap.put("getWtw_lb_WalkAuxTime_out", 110);
-        methodIndexMap.put("getWtw_lb_WalkAuxTime_in", 111);
-        methodIndexMap.put("getWtw_lb_fare_out", 112);
-        methodIndexMap.put("getWtw_lb_fare_in", 113);
-        methodIndexMap.put("getWtw_lb_xfers_out", 114);
-        methodIndexMap.put("getWtw_lb_xfers_in", 115);
-        methodIndexMap.put("getWtw_eb_LB_ivt_out", 116);
-        methodIndexMap.put("getWtw_eb_LB_ivt_in", 117);
-        methodIndexMap.put("getWtw_eb_EB_ivt_out", 118);
-        methodIndexMap.put("getWtw_eb_EB_ivt_in", 119);
-        methodIndexMap.put("getWtw_eb_fwait_out", 120);
-        methodIndexMap.put("getWtw_eb_fwait_in", 121);
-        methodIndexMap.put("getWtw_eb_xwait_out", 122);
-        methodIndexMap.put("getWtw_eb_xwait_in", 123);
-        methodIndexMap.put("getWtw_eb_AccTime_out", 124);
-        methodIndexMap.put("getWtw_eb_AccTime_in", 125);
-        methodIndexMap.put("getWtw_eb_EgrTime_out", 126);
-        methodIndexMap.put("getWtw_eb_EgrTime_in", 127);
-        methodIndexMap.put("getWtw_eb_WalkAuxTime_out", 128);
-        methodIndexMap.put("getWtw_eb_WalkAuxTime_in", 129);
-        methodIndexMap.put("getWtw_eb_fare_out", 130);
-        methodIndexMap.put("getWtw_eb_fare_in", 131);
-        methodIndexMap.put("getWtw_eb_xfers_out", 132);
-        methodIndexMap.put("getWtw_eb_xfers_in", 133);
-        methodIndexMap.put("getWtw_brt_LB_ivt_out", 134);
-        methodIndexMap.put("getWtw_brt_LB_ivt_in", 135);
-        methodIndexMap.put("getWtw_brt_EB_ivt_out", 136);
-        methodIndexMap.put("getWtw_brt_EB_ivt_in", 137);
-        methodIndexMap.put("getWtw_brt_BRT_ivt_out", 138);
-        methodIndexMap.put("getWtw_brt_BRT_ivt_in", 139);
-        methodIndexMap.put("getWtw_brt_fwait_out", 140);
-        methodIndexMap.put("getWtw_brt_fwait_in", 141);
-        methodIndexMap.put("getWtw_brt_xwait_out", 142);
-        methodIndexMap.put("getWtw_brt_xwait_in", 143);
-        methodIndexMap.put("getWtw_brt_AccTime_out", 144);
-        methodIndexMap.put("getWtw_brt_AccTime_in", 145);
-        methodIndexMap.put("getWtw_brt_EgrTime_out", 146);
-        methodIndexMap.put("getWtw_brt_EgrTime_in", 147);
-        methodIndexMap.put("getWtw_brt_WalkAuxTime_out", 148);
-        methodIndexMap.put("getWtw_brt_WalkAuxTime_in", 149);
-        methodIndexMap.put("getWtw_brt_fare_out", 150);
-        methodIndexMap.put("getWtw_brt_fare_in", 151);
-        methodIndexMap.put("getWtw_brt_xfers_out", 152);
-        methodIndexMap.put("getWtw_brt_xfers_in", 153);
-        methodIndexMap.put("getWtw_lr_LB_ivt_out", 154);
-        methodIndexMap.put("getWtw_lr_LB_ivt_in", 155);
-        methodIndexMap.put("getWtw_lr_EB_ivt_out", 156);
-        methodIndexMap.put("getWtw_lr_EB_ivt_in", 157);
-        methodIndexMap.put("getWtw_lr_BRT_ivt_out", 158);
-        methodIndexMap.put("getWtw_lr_BRT_ivt_in", 159);
-        methodIndexMap.put("getWtw_lr_LRT_ivt_out", 160);
-        methodIndexMap.put("getWtw_lr_LRT_ivt_in", 161);
-        methodIndexMap.put("getWtw_lr_fwait_out", 162);
-        methodIndexMap.put("getWtw_lr_fwait_in", 163);
-        methodIndexMap.put("getWtw_lr_xwait_out", 164);
-        methodIndexMap.put("getWtw_lr_xwait_in", 165);
-        methodIndexMap.put("getWtw_lr_AccTime_out", 166);
-        methodIndexMap.put("getWtw_lr_AccTime_in", 167);
-        methodIndexMap.put("getWtw_lr_EgrTime_out", 168);
-        methodIndexMap.put("getWtw_lr_EgrTime_in", 169);
-        methodIndexMap.put("getWtw_lr_WalkAuxTime_out", 170);
-        methodIndexMap.put("getWtw_lr_WalkAuxTime_in", 171);
-        methodIndexMap.put("getWtw_lr_fare_out", 172);
-        methodIndexMap.put("getWtw_lr_fare_in", 173);
-        methodIndexMap.put("getWtw_lr_xfers_out", 174);
-        methodIndexMap.put("getWtw_lr_xfers_in", 175);
-        methodIndexMap.put("getWtw_cr_LB_ivt_out", 176);
-        methodIndexMap.put("getWtw_cr_LB_ivt_in", 177);
-        methodIndexMap.put("getWtw_cr_EB_ivt_out", 178);
-        methodIndexMap.put("getWtw_cr_EB_ivt_in", 179);
-        methodIndexMap.put("getWtw_cr_BRT_ivt_out", 180);
-        methodIndexMap.put("getWtw_cr_BRT_ivt_in", 181);
-        methodIndexMap.put("getWtw_cr_LRT_ivt_out", 182);
-        methodIndexMap.put("getWtw_cr_LRT_ivt_in", 183);
-        methodIndexMap.put("getWtw_cr_CR_ivt_out", 184);
-        methodIndexMap.put("getWtw_cr_CR_ivt_in", 185);
-        methodIndexMap.put("getWtw_cr_fwait_out", 186);
-        methodIndexMap.put("getWtw_cr_fwait_in", 187);
-        methodIndexMap.put("getWtw_cr_xwait_out", 188);
-        methodIndexMap.put("getWtw_cr_xwait_in", 189);
-        methodIndexMap.put("getWtw_cr_AccTime_out", 190);
-        methodIndexMap.put("getWtw_cr_AccTime_in", 191);
-        methodIndexMap.put("getWtw_cr_EgrTime_out", 192);
-        methodIndexMap.put("getWtw_cr_EgrTime_in", 193);
-        methodIndexMap.put("getWtw_cr_WalkAuxTime_out", 194);
-        methodIndexMap.put("getWtw_cr_WalkAuxTime_in", 195);
-        methodIndexMap.put("getWtw_cr_fare_out", 196);
-        methodIndexMap.put("getWtw_cr_fare_in", 197);
-        methodIndexMap.put("getWtw_cr_xfers_out", 198);
-        methodIndexMap.put("getWtw_cr_xfers_in", 199);
-
-        methodIndexMap.put("getWtd_lb_LB_ivt_out", 200);
-        methodIndexMap.put("getWtd_lb_LB_ivt_in", 201);
-        methodIndexMap.put("getWtd_lb_fwait_out", 202);
-        methodIndexMap.put("getWtd_lb_fwait_in", 203);
-        methodIndexMap.put("getWtd_lb_xwait_out", 204);
-        methodIndexMap.put("getWtd_lb_xwait_in", 205);
-        methodIndexMap.put("getWtd_lb_AccTime_out", 206);
-        methodIndexMap.put("getWtd_lb_AccTime_in", 207);
-        methodIndexMap.put("getWtd_lb_EgrTime_out", 208);
-        methodIndexMap.put("getWtd_lb_EgrTime_in", 209);
-        methodIndexMap.put("getWtd_lb_WalkAuxTime_out", 210);
-        methodIndexMap.put("getWtd_lb_WalkAuxTime_in", 211);
-        methodIndexMap.put("getWtd_lb_fare_out", 212);
-        methodIndexMap.put("getWtd_lb_fare_in", 213);
-        methodIndexMap.put("getWtd_lb_xfers_out", 214);
-        methodIndexMap.put("getWtd_lb_xfers_in", 215);
-        methodIndexMap.put("getWtd_eb_LB_ivt_out", 216);
-        methodIndexMap.put("getWtd_eb_LB_ivt_in", 217);
-        methodIndexMap.put("getWtd_eb_EB_ivt_out", 218);
-        methodIndexMap.put("getWtd_eb_EB_ivt_in", 219);
-        methodIndexMap.put("getWtd_eb_fwait_out", 220);
-        methodIndexMap.put("getWtd_eb_fwait_in", 221);
-        methodIndexMap.put("getWtd_eb_xwait_out", 222);
-        methodIndexMap.put("getWtd_eb_xwait_in", 223);
-        methodIndexMap.put("getWtd_eb_AccTime_out", 224);
-        methodIndexMap.put("getWtd_eb_AccTime_in", 225);
-        methodIndexMap.put("getWtd_eb_EgrTime_out", 226);
-        methodIndexMap.put("getWtd_eb_EgrTime_in", 227);
-        methodIndexMap.put("getWtd_eb_WalkAuxTime_out", 228);
-        methodIndexMap.put("getWtd_eb_WalkAuxTime_in", 229);
-        methodIndexMap.put("getWtd_eb_fare_out", 230);
-        methodIndexMap.put("getWtd_eb_fare_in", 231);
-        methodIndexMap.put("getWtd_eb_xfers_out", 232);
-        methodIndexMap.put("getWtd_eb_xfers_in", 233);
-        methodIndexMap.put("getWtd_brt_LB_ivt_out", 234);
-        methodIndexMap.put("getWtd_brt_LB_ivt_in", 235);
-        methodIndexMap.put("getWtd_brt_EB_ivt_out", 236);
-        methodIndexMap.put("getWtd_brt_EB_ivt_in", 237);
-        methodIndexMap.put("getWtd_brt_BRT_ivt_out", 238);
-        methodIndexMap.put("getWtd_brt_BRT_ivt_in", 239);
-        methodIndexMap.put("getWtd_brt_fwait_out", 240);
-        methodIndexMap.put("getWtd_brt_fwait_in", 241);
-        methodIndexMap.put("getWtd_brt_xwait_out", 242);
-        methodIndexMap.put("getWtd_brt_xwait_in", 243);
-        methodIndexMap.put("getWtd_brt_AccTime_out", 244);
-        methodIndexMap.put("getWtd_brt_AccTime_in", 245);
-        methodIndexMap.put("getWtd_brt_EgrTime_out", 246);
-        methodIndexMap.put("getWtd_brt_EgrTime_in", 247);
-        methodIndexMap.put("getWtd_brt_WalkAuxTime_out", 248);
-        methodIndexMap.put("getWtd_brt_WalkAuxTime_in", 249);
-        methodIndexMap.put("getWtd_brt_fare_out", 250);
-        methodIndexMap.put("getWtd_brt_fare_in", 251);
-        methodIndexMap.put("getWtd_brt_xfers_out", 252);
-        methodIndexMap.put("getWtd_brt_xfers_in", 253);
-        methodIndexMap.put("getWtd_lr_LB_ivt_out", 254);
-        methodIndexMap.put("getWtd_lr_LB_ivt_in", 255);
-        methodIndexMap.put("getWtd_lr_EB_ivt_out", 256);
-        methodIndexMap.put("getWtd_lr_EB_ivt_in", 257);
-        methodIndexMap.put("getWtd_lr_BRT_ivt_out", 258);
-        methodIndexMap.put("getWtd_lr_BRT_ivt_in", 259);
-        methodIndexMap.put("getWtd_lr_LRT_ivt_out", 260);
-        methodIndexMap.put("getWtd_lr_LRT_ivt_in", 261);
-        methodIndexMap.put("getWtd_lr_fwait_out", 262);
-        methodIndexMap.put("getWtd_lr_fwait_in", 263);
-        methodIndexMap.put("getWtd_lr_xwait_out", 264);
-        methodIndexMap.put("getWtd_lr_xwait_in", 265);
-        methodIndexMap.put("getWtd_lr_AccTime_out", 266);
-        methodIndexMap.put("getWtd_lr_AccTime_in", 267);
-        methodIndexMap.put("getWtd_lr_EgrTime_out", 268);
-        methodIndexMap.put("getWtd_lr_EgrTime_in", 269);
-        methodIndexMap.put("getWtd_lr_WalkAuxTime_out", 270);
-        methodIndexMap.put("getWtd_lr_WalkAuxTime_in", 271);
-        methodIndexMap.put("getWtd_lr_fare_out", 272);
-        methodIndexMap.put("getWtd_lr_fare_in", 273);
-        methodIndexMap.put("getWtd_lr_xfers_out", 274);
-        methodIndexMap.put("getWtd_lr_xfers_in", 275);
-        methodIndexMap.put("getWtd_cr_LB_ivt_out", 276);
-        methodIndexMap.put("getWtd_cr_LB_ivt_in", 277);
-        methodIndexMap.put("getWtd_cr_EB_ivt_out", 278);
-        methodIndexMap.put("getWtd_cr_EB_ivt_in", 279);
-        methodIndexMap.put("getWtd_cr_BRT_ivt_out", 280);
-        methodIndexMap.put("getWtd_cr_BRT_ivt_in", 281);
-        methodIndexMap.put("getWtd_cr_LRT_ivt_out", 282);
-        methodIndexMap.put("getWtd_cr_LRT_ivt_in", 283);
-        methodIndexMap.put("getWtd_cr_CR_ivt_out", 284);
-        methodIndexMap.put("getWtd_cr_CR_ivt_in", 285);
-        methodIndexMap.put("getWtd_cr_fwait_out", 286);
-        methodIndexMap.put("getWtd_cr_fwait_in", 287);
-        methodIndexMap.put("getWtd_cr_xwait_out", 288);
-        methodIndexMap.put("getWtd_cr_xwait_in", 289);
-        methodIndexMap.put("getWtd_cr_AccTime_out", 290);
-        methodIndexMap.put("getWtd_cr_AccTime_in", 291);
-        methodIndexMap.put("getWtd_cr_EgrTime_out", 292);
-        methodIndexMap.put("getWtd_cr_EgrTime_in", 293);
-        methodIndexMap.put("getWtd_cr_WalkAuxTime_out", 294);
-        methodIndexMap.put("getWtd_cr_WalkAuxTime_in", 295);
-        methodIndexMap.put("getWtd_cr_fare_out", 296);
-        methodIndexMap.put("getWtd_cr_fare_in", 297);
-        methodIndexMap.put("getWtd_cr_xfers_out", 298);
-        methodIndexMap.put("getWtd_cr_xfers_in", 299);
-
-        methodIndexMap.put("getDtw_lb_LB_ivt_out", 300);
-        methodIndexMap.put("getDtw_lb_LB_ivt_in", 301);
-        methodIndexMap.put("getDtw_lb_fwait_out", 302);
-        methodIndexMap.put("getDtw_lb_fwait_in", 303);
-        methodIndexMap.put("getDtw_lb_xwait_out", 304);
-        methodIndexMap.put("getDtw_lb_xwait_in", 305);
-        methodIndexMap.put("getDtw_lb_AccTime_out", 306);
-        methodIndexMap.put("getDtw_lb_AccTime_in", 307);
-        methodIndexMap.put("getDtw_lb_EgrTime_out", 308);
-        methodIndexMap.put("getDtw_lb_EgrTime_in", 309);
-        methodIndexMap.put("getDtw_lb_WalkAuxTime_out", 310);
-        methodIndexMap.put("getDtw_lb_WalkAuxTime_in", 311);
-        methodIndexMap.put("getDtw_lb_fare_out", 312);
-        methodIndexMap.put("getDtw_lb_fare_in", 313);
-        methodIndexMap.put("getDtw_lb_xfers_out", 314);
-        methodIndexMap.put("getDtw_lb_xfers_in", 315);
-        methodIndexMap.put("getDtw_eb_LB_ivt_out", 316);
-        methodIndexMap.put("getDtw_eb_LB_ivt_in", 317);
-        methodIndexMap.put("getDtw_eb_EB_ivt_out", 318);
-        methodIndexMap.put("getDtw_eb_EB_ivt_in", 319);
-        methodIndexMap.put("getDtw_eb_fwait_out", 320);
-        methodIndexMap.put("getDtw_eb_fwait_in", 321);
-        methodIndexMap.put("getDtw_eb_xwait_out", 322);
-        methodIndexMap.put("getDtw_eb_xwait_in", 323);
-        methodIndexMap.put("getDtw_eb_AccTime_out", 324);
-        methodIndexMap.put("getDtw_eb_AccTime_in", 325);
-        methodIndexMap.put("getDtw_eb_EgrTime_out", 326);
-        methodIndexMap.put("getDtw_eb_EgrTime_in", 327);
-        methodIndexMap.put("getDtw_eb_WalkAuxTime_out", 328);
-        methodIndexMap.put("getDtw_eb_WalkAuxTime_in", 329);
-        methodIndexMap.put("getDtw_eb_fare_out", 330);
-        methodIndexMap.put("getDtw_eb_fare_in", 331);
-        methodIndexMap.put("getDtw_eb_xfers_out", 332);
-        methodIndexMap.put("getDtw_eb_xfers_in", 333);
-        methodIndexMap.put("getDtw_brt_LB_ivt_out", 334);
-        methodIndexMap.put("getDtw_brt_LB_ivt_in", 335);
-        methodIndexMap.put("getDtw_brt_EB_ivt_out", 336);
-        methodIndexMap.put("getDtw_brt_EB_ivt_in", 337);
-        methodIndexMap.put("getDtw_brt_BRT_ivt_out", 338);
-        methodIndexMap.put("getDtw_brt_BRT_ivt_in", 339);
-        methodIndexMap.put("getDtw_brt_fwait_out", 340);
-        methodIndexMap.put("getDtw_brt_fwait_in", 341);
-        methodIndexMap.put("getDtw_brt_xwait_out", 342);
-        methodIndexMap.put("getDtw_brt_xwait_in", 343);
-        methodIndexMap.put("getDtw_brt_AccTime_out", 344);
-        methodIndexMap.put("getDtw_brt_AccTime_in", 345);
-        methodIndexMap.put("getDtw_brt_EgrTime_out", 346);
-        methodIndexMap.put("getDtw_brt_EgrTime_in", 347);
-        methodIndexMap.put("getDtw_brt_WalkAuxTime_out", 348);
-        methodIndexMap.put("getDtw_brt_WalkAuxTime_in", 349);
-        methodIndexMap.put("getDtw_brt_fare_out", 350);
-        methodIndexMap.put("getDtw_brt_fare_in", 351);
-        methodIndexMap.put("getDtw_brt_xfers_out", 352);
-        methodIndexMap.put("getDtw_brt_xfers_in", 353);
-        methodIndexMap.put("getDtw_lr_LB_ivt_out", 354);
-        methodIndexMap.put("getDtw_lr_LB_ivt_in", 355);
-        methodIndexMap.put("getDtw_lr_EB_ivt_out", 356);
-        methodIndexMap.put("getDtw_lr_EB_ivt_in", 357);
-        methodIndexMap.put("getDtw_lr_BRT_ivt_out", 358);
-        methodIndexMap.put("getDtw_lr_BRT_ivt_in", 359);
-        methodIndexMap.put("getDtw_lr_LRT_ivt_out", 360);
-        methodIndexMap.put("getDtw_lr_LRT_ivt_in", 361);
-        methodIndexMap.put("getDtw_lr_fwait_out", 362);
-        methodIndexMap.put("getDtw_lr_fwait_in", 363);
-        methodIndexMap.put("getDtw_lr_xwait_out", 364);
-        methodIndexMap.put("getDtw_lr_xwait_in", 365);
-        methodIndexMap.put("getDtw_lr_AccTime_out", 366);
-        methodIndexMap.put("getDtw_lr_AccTime_in", 367);
-        methodIndexMap.put("getDtw_lr_EgrTime_out", 368);
-        methodIndexMap.put("getDtw_lr_EgrTime_in", 369);
-        methodIndexMap.put("getDtw_lr_WalkAuxTime_out", 370);
-        methodIndexMap.put("getDtw_lr_WalkAuxTime_in", 371);
-        methodIndexMap.put("getDtw_lr_fare_out", 372);
-        methodIndexMap.put("getDtw_lr_fare_in", 373);
-        methodIndexMap.put("getDtw_lr_xfers_out", 374);
-        methodIndexMap.put("getDtw_lr_xfers_in", 375);
-        methodIndexMap.put("getDtw_cr_LB_ivt_out", 376);
-        methodIndexMap.put("getDtw_cr_LB_ivt_in", 377);
-        methodIndexMap.put("getDtw_cr_EB_ivt_out", 378);
-        methodIndexMap.put("getDtw_cr_EB_ivt_in", 379);
-        methodIndexMap.put("getDtw_cr_BRT_ivt_out", 380);
-        methodIndexMap.put("getDtw_cr_BRT_ivt_in", 381);
-        methodIndexMap.put("getDtw_cr_LRT_ivt_out", 382);
-        methodIndexMap.put("getDtw_cr_LRT_ivt_in", 383);
-        methodIndexMap.put("getDtw_cr_CR_ivt_out", 384);
-        methodIndexMap.put("getDtw_cr_CR_ivt_in", 385);
-        methodIndexMap.put("getDtw_cr_fwait_out", 386);
-        methodIndexMap.put("getDtw_cr_fwait_in", 387);
-        methodIndexMap.put("getDtw_cr_xwait_out", 388);
-        methodIndexMap.put("getDtw_cr_xwait_in", 389);
-        methodIndexMap.put("getDtw_cr_AccTime_out", 390);
-        methodIndexMap.put("getDtw_cr_AccTime_in", 391);
-        methodIndexMap.put("getDtw_cr_EgrTime_out", 392);
-        methodIndexMap.put("getDtw_cr_EgrTime_in", 393);
-        methodIndexMap.put("getDtw_cr_WalkAuxTime_out", 394);
-        methodIndexMap.put("getDtw_cr_WalkAuxTime_in", 395);
-        methodIndexMap.put("getDtw_cr_fare_out", 396);
-        methodIndexMap.put("getDtw_cr_fare_in", 397);
-        methodIndexMap.put("getDtw_cr_xfers_out", 398);
-        methodIndexMap.put("getDtw_cr_xfers_in", 399);
-        
-
-        CreateReverseMap();
-    }
-
-    public double getValueForIndex(int variableIndex, int arrayIndex)
-    {
-        return getValueForIndexLookup(variableIndex, arrayIndex);
-    }
+package org.sandag.abm.application;
+
+import java.util.HashMap;
+import org.apache.log4j.Logger;
+import org.sandag.abm.ctramp.ModelStructure;
+import org.sandag.abm.ctramp.TourModeChoiceDMU;
+
+import org.sandag.abm.ctramp.BikeLogsum;
+import org.sandag.abm.ctramp.BikeLogsumSegment;
+import org.sandag.abm.ctramp.Household;
+import org.sandag.abm.ctramp.Person;
+import org.sandag.abm.ctramp.Tour;
+import org.sandag.abm.ctramp.TourModeChoiceDMU;
+import org.sandag.abm.ctramp.ModelStructure;
+
+
+public class SandagTourModeChoiceDMU
+        extends TourModeChoiceDMU
+{
+    
+	private int setPersonHhTourCounter = 0;
+	private BikeLogsum bls;
+    protected double inboundFemaleBikeLogsum;
+    protected double outboundFemaleBikeLogsum;
+    protected double inboundMaleBikeLogsum;
+    protected double outboundMaleBikeLogsum;
+    protected double femaleInParty;
+    protected double maleInParty;
+
+    public SandagTourModeChoiceDMU(ModelStructure modelStructure, Logger aLogger)
+    {
+        super(modelStructure, aLogger);
+        setupMethodIndexMap();
+    }
+
+    public float getTimeOutbound()
+    {
+        return tour.getTourDepartPeriod();
+    }
+
+    public float getTimeInbound()
+    {
+        return tour.getTourArrivePeriod();
+    }
+
+    public int getIncome()
+    {
+        return hh.getIncomeInDollars();
+    }
+
+    public int getAdults()
+    {
+        return hh.getNumPersons18plus();
+    }
+
+    public int getFemale()
+    {
+        return person.getPersonIsFemale();
+    }
+
+    public void setOrigDuDen(double arg)
+    {
+        origDuDen = arg;
+    }
+
+    public void setOrigEmpDen(double arg)
+    {
+        origEmpDen = arg;
+    }
+
+    public void setOrigTotInt(double arg)
+    {
+        origTotInt = arg;
+    }
+
+    public void setDestDuDen(double arg)
+    {
+        destDuDen = arg;
+    }
+
+    public void setDestEmpDen(double arg)
+    {
+        destEmpDen = arg;
+    }
+
+    public void setDestTotInt(double arg)
+    {
+        destTotInt = arg;
+    }
+
+    public double getODUDen()
+    {
+        return origDuDen;
+    }
+
+    public double getOEmpDen()
+    {
+        return origEmpDen;
+    }
+
+    public double getOTotInt()
+    {
+        return origTotInt;
+    }
+
+    public double getDDUDen()
+    {
+        return destDuDen;
+    }
+
+    public double getDEmpDen()
+    {
+        return destEmpDen;
+    }
+
+    public double getDTotInt()
+    {
+        return destTotInt;
+    }
+
+    public double getNm_walkTime_out()
+    {
+        return getNmWalkTimeOut();
+    }
+
+    public double getNm_walkTime_in()
+    {
+        return getNmWalkTimeIn();
+    }
+
+    public double getNm_bikeTime_out()
+    {
+        return getNmBikeTimeOut();
+    }
+
+    public double getNm_bikeTime_in()
+    {
+        return getNmBikeTimeIn();
+    }
+    
+    
+    public void setBikeLogsum(BikeLogsum bls) 
+    {
+    	this.bls = bls;
+    }
+    
+    public void setPersonObject(Person person) 
+    {
+    	super.setPersonObject(person);
+    	checkSetPersonHhTour();
+    }
+
+    public void setHouseholdObject(Household hh) 
+    {
+    	super.setHouseholdObject(hh);
+    	checkSetPersonHhTour();
+    }
+
+    public void setTourObject(Tour tour) 
+    {
+    	super.setTourObject(tour);
+    	checkSetPersonHhTour();
+    }
+    
+    private void checkSetPersonHhTour() 
+    {
+    	setPersonHhTourCounter = (setPersonHhTourCounter+1) % 3;
+    	if (setPersonHhTourCounter == 0) {
+    		setParty(person,tour,hh);
+    		setBikeLogsum();
+    	}
+    }
+	
+	public double getFemaleInParty() 
+	{
+		return femaleInParty;
+	}
+	
+	public double getMaleInParty() 
+	{
+		return maleInParty;
+	}
+	
+	public void setParty(Person person, Tour tour, Household hh) 
+	{
+        if (person != null) {
+        	femaleInParty = person.getPersonIsFemale();
+        	maleInParty = femaleInParty == 0 ? 1 : 0;
+        } else {
+    		femaleInParty = 0;
+    		maleInParty = 0;
+        	for (int participant : tour.getPersonNumArray()) {
+        		if (hh.getPerson(participant).getPersonIsFemale() == 1)
+        			femaleInParty = 1;
+        		else
+        			maleInParty = 1;
+        	}
+        }
+	}
+    
+    public double getInboundFemaleBikeLogsum() 
+    {
+		return inboundFemaleBikeLogsum;
+	}
+    
+    public double getOutboundFemaleBikeLogsum() 
+    {
+		return outboundFemaleBikeLogsum;
+	}
+    
+    public double getInboundMaleBikeLogsum() 
+    {
+		return inboundMaleBikeLogsum;
+	}
+    
+    public double getOutboundMaleBikeLogsum() 
+    {
+		return outboundMaleBikeLogsum;
+	}
+
+
+	private void setBikeLogsum(double inboundFemaleBikeLogsum, double outboundFemaleBikeLogsum,
+			                   double inboundMaleBikeLogsum  , double outboundMaleBikeLogsum) 
+	{
+		this.inboundFemaleBikeLogsum = inboundFemaleBikeLogsum;
+		this.outboundFemaleBikeLogsum = outboundFemaleBikeLogsum;
+		this.inboundMaleBikeLogsum = inboundMaleBikeLogsum;
+		this.outboundMaleBikeLogsum = outboundMaleBikeLogsum;
+	}
+	
+	private void setBikeLogsum() 
+	{
+		int origin = tour.getTourOrigMgra();
+		int dest = tour.getTourDestMgra();
+		boolean mandatory = tour.getTourPrimaryPurposeIndex() <= 3;
+		setBikeLogsum(bls.getLogsum(new BikeLogsumSegment(true,mandatory,true),dest,origin),
+				      bls.getLogsum(new BikeLogsumSegment(true,mandatory,false),origin,dest),
+				      bls.getLogsum(new BikeLogsumSegment(false,mandatory,true),dest,origin),
+			          bls.getLogsum(new BikeLogsumSegment(false,mandatory,false),origin,dest));
+	}
+
+  	private void setupMethodIndexMap()
+    {
+        methodIndexMap = new HashMap<String, Integer>();
+
+        methodIndexMap.put("getTimeOutbound", 0);
+        methodIndexMap.put("getTimeInbound", 1);
+        methodIndexMap.put("getIncome", 2);
+        methodIndexMap.put("getAdults", 3);
+        methodIndexMap.put("getFemale", 4);
+        methodIndexMap.put("getHhSize", 5);
+        methodIndexMap.put("getAutos", 6);
+        methodIndexMap.put("getAge", 7);
+        methodIndexMap.put("getTourCategoryJoint", 8);
+        methodIndexMap.put("getNumberOfParticipantsInJointTour", 9);
+        methodIndexMap.put("getWorkTourModeIsSov", 10);
+        methodIndexMap.put("getWorkTourModeIsBike", 11);
+        methodIndexMap.put("getWorkTourModeIsHov", 12);
+        methodIndexMap.put("getPTazTerminalTime", 14);
+        methodIndexMap.put("getATazTerminalTime", 15);
+        methodIndexMap.put("getODUDen", 16);
+        methodIndexMap.put("getOEmpDen", 17);
+        methodIndexMap.put("getOTotInt", 18);
+        methodIndexMap.put("getDDUDen", 19);
+        methodIndexMap.put("getDEmpDen", 20);
+        methodIndexMap.put("getDTotInt", 21);
+        methodIndexMap.put("getTourCategoryEscort", 22);
+        methodIndexMap.put("getMonthlyParkingCost", 23);
+        methodIndexMap.put("getDailyParkingCost", 24);
+        methodIndexMap.put("getHourlyParkingCost", 25);
+        methodIndexMap.put("getReimburseProportion", 26);
+        methodIndexMap.put("getPersonType", 27);
+        methodIndexMap.put("getFreeParkingEligibility", 28);
+        methodIndexMap.put("getParkingArea", 29);
+        
+        methodIndexMap.put("getWorkTimeFactor", 30);
+        methodIndexMap.put("getNonWorkTimeFactor", 31);
+        methodIndexMap.put("getJointTourTimeFactor", 32);
+        methodIndexMap.put("getTransponderOwnership", 33);
+        
+        methodIndexMap.put("getFemaleInParty", 50);
+        methodIndexMap.put("getMaleInParty", 51);
+        methodIndexMap.put("getInboundFemaleBikeLogsum", 52);
+        methodIndexMap.put("getOutboundFemaleBikeLogsum", 53);
+        methodIndexMap.put("getInboundMaleBikeLogsum", 54);
+        methodIndexMap.put("getOutboundMaleBikeLogsum", 55);
+
+        methodIndexMap.put("getNm_walkTime_out", 90);
+        methodIndexMap.put("getNm_walkTime_in", 91);
+        methodIndexMap.put("getNm_bikeTime_out", 92);
+        methodIndexMap.put("getNm_bikeTime_in", 93);
+        
+        methodIndexMap.put("getOriginMgra", 96);
+        methodIndexMap.put("getDestMgra", 97);
+        
+
+
+        methodIndexMap.put("getWtw_lb_LB_ivt_out", 100);
+        methodIndexMap.put("getWtw_lb_LB_ivt_in", 101);
+        methodIndexMap.put("getWtw_lb_fwait_out", 102);
+        methodIndexMap.put("getWtw_lb_fwait_in", 103);
+        methodIndexMap.put("getWtw_lb_xwait_out", 104);
+        methodIndexMap.put("getWtw_lb_xwait_in", 105);
+        methodIndexMap.put("getWtw_lb_AccTime_out", 106);
+        methodIndexMap.put("getWtw_lb_AccTime_in", 107);
+        methodIndexMap.put("getWtw_lb_EgrTime_out", 108);
+        methodIndexMap.put("getWtw_lb_EgrTime_in", 109);
+        methodIndexMap.put("getWtw_lb_WalkAuxTime_out", 110);
+        methodIndexMap.put("getWtw_lb_WalkAuxTime_in", 111);
+        methodIndexMap.put("getWtw_lb_fare_out", 112);
+        methodIndexMap.put("getWtw_lb_fare_in", 113);
+        methodIndexMap.put("getWtw_lb_xfers_out", 114);
+        methodIndexMap.put("getWtw_lb_xfers_in", 115);
+        methodIndexMap.put("getWtw_eb_LB_ivt_out", 116);
+        methodIndexMap.put("getWtw_eb_LB_ivt_in", 117);
+        methodIndexMap.put("getWtw_eb_EB_ivt_out", 118);
+        methodIndexMap.put("getWtw_eb_EB_ivt_in", 119);
+        methodIndexMap.put("getWtw_eb_fwait_out", 120);
+        methodIndexMap.put("getWtw_eb_fwait_in", 121);
+        methodIndexMap.put("getWtw_eb_xwait_out", 122);
+        methodIndexMap.put("getWtw_eb_xwait_in", 123);
+        methodIndexMap.put("getWtw_eb_AccTime_out", 124);
+        methodIndexMap.put("getWtw_eb_AccTime_in", 125);
+        methodIndexMap.put("getWtw_eb_EgrTime_out", 126);
+        methodIndexMap.put("getWtw_eb_EgrTime_in", 127);
+        methodIndexMap.put("getWtw_eb_WalkAuxTime_out", 128);
+        methodIndexMap.put("getWtw_eb_WalkAuxTime_in", 129);
+        methodIndexMap.put("getWtw_eb_fare_out", 130);
+        methodIndexMap.put("getWtw_eb_fare_in", 131);
+        methodIndexMap.put("getWtw_eb_xfers_out", 132);
+        methodIndexMap.put("getWtw_eb_xfers_in", 133);
+        methodIndexMap.put("getWtw_brt_LB_ivt_out", 134);
+        methodIndexMap.put("getWtw_brt_LB_ivt_in", 135);
+        methodIndexMap.put("getWtw_brt_EB_ivt_out", 136);
+        methodIndexMap.put("getWtw_brt_EB_ivt_in", 137);
+        methodIndexMap.put("getWtw_brt_BRT_ivt_out", 138);
+        methodIndexMap.put("getWtw_brt_BRT_ivt_in", 139);
+        methodIndexMap.put("getWtw_brt_fwait_out", 140);
+        methodIndexMap.put("getWtw_brt_fwait_in", 141);
+        methodIndexMap.put("getWtw_brt_xwait_out", 142);
+        methodIndexMap.put("getWtw_brt_xwait_in", 143);
+        methodIndexMap.put("getWtw_brt_AccTime_out", 144);
+        methodIndexMap.put("getWtw_brt_AccTime_in", 145);
+        methodIndexMap.put("getWtw_brt_EgrTime_out", 146);
+        methodIndexMap.put("getWtw_brt_EgrTime_in", 147);
+        methodIndexMap.put("getWtw_brt_WalkAuxTime_out", 148);
+        methodIndexMap.put("getWtw_brt_WalkAuxTime_in", 149);
+        methodIndexMap.put("getWtw_brt_fare_out", 150);
+        methodIndexMap.put("getWtw_brt_fare_in", 151);
+        methodIndexMap.put("getWtw_brt_xfers_out", 152);
+        methodIndexMap.put("getWtw_brt_xfers_in", 153);
+        methodIndexMap.put("getWtw_lr_LB_ivt_out", 154);
+        methodIndexMap.put("getWtw_lr_LB_ivt_in", 155);
+        methodIndexMap.put("getWtw_lr_EB_ivt_out", 156);
+        methodIndexMap.put("getWtw_lr_EB_ivt_in", 157);
+        methodIndexMap.put("getWtw_lr_BRT_ivt_out", 158);
+        methodIndexMap.put("getWtw_lr_BRT_ivt_in", 159);
+        methodIndexMap.put("getWtw_lr_LRT_ivt_out", 160);
+        methodIndexMap.put("getWtw_lr_LRT_ivt_in", 161);
+        methodIndexMap.put("getWtw_lr_fwait_out", 162);
+        methodIndexMap.put("getWtw_lr_fwait_in", 163);
+        methodIndexMap.put("getWtw_lr_xwait_out", 164);
+        methodIndexMap.put("getWtw_lr_xwait_in", 165);
+        methodIndexMap.put("getWtw_lr_AccTime_out", 166);
+        methodIndexMap.put("getWtw_lr_AccTime_in", 167);
+        methodIndexMap.put("getWtw_lr_EgrTime_out", 168);
+        methodIndexMap.put("getWtw_lr_EgrTime_in", 169);
+        methodIndexMap.put("getWtw_lr_WalkAuxTime_out", 170);
+        methodIndexMap.put("getWtw_lr_WalkAuxTime_in", 171);
+        methodIndexMap.put("getWtw_lr_fare_out", 172);
+        methodIndexMap.put("getWtw_lr_fare_in", 173);
+        methodIndexMap.put("getWtw_lr_xfers_out", 174);
+        methodIndexMap.put("getWtw_lr_xfers_in", 175);
+        methodIndexMap.put("getWtw_cr_LB_ivt_out", 176);
+        methodIndexMap.put("getWtw_cr_LB_ivt_in", 177);
+        methodIndexMap.put("getWtw_cr_EB_ivt_out", 178);
+        methodIndexMap.put("getWtw_cr_EB_ivt_in", 179);
+        methodIndexMap.put("getWtw_cr_BRT_ivt_out", 180);
+        methodIndexMap.put("getWtw_cr_BRT_ivt_in", 181);
+        methodIndexMap.put("getWtw_cr_LRT_ivt_out", 182);
+        methodIndexMap.put("getWtw_cr_LRT_ivt_in", 183);
+        methodIndexMap.put("getWtw_cr_CR_ivt_out", 184);
+        methodIndexMap.put("getWtw_cr_CR_ivt_in", 185);
+        methodIndexMap.put("getWtw_cr_fwait_out", 186);
+        methodIndexMap.put("getWtw_cr_fwait_in", 187);
+        methodIndexMap.put("getWtw_cr_xwait_out", 188);
+        methodIndexMap.put("getWtw_cr_xwait_in", 189);
+        methodIndexMap.put("getWtw_cr_AccTime_out", 190);
+        methodIndexMap.put("getWtw_cr_AccTime_in", 191);
+        methodIndexMap.put("getWtw_cr_EgrTime_out", 192);
+        methodIndexMap.put("getWtw_cr_EgrTime_in", 193);
+        methodIndexMap.put("getWtw_cr_WalkAuxTime_out", 194);
+        methodIndexMap.put("getWtw_cr_WalkAuxTime_in", 195);
+        methodIndexMap.put("getWtw_cr_fare_out", 196);
+        methodIndexMap.put("getWtw_cr_fare_in", 197);
+        methodIndexMap.put("getWtw_cr_xfers_out", 198);
+        methodIndexMap.put("getWtw_cr_xfers_in", 199);
+
+        methodIndexMap.put("getWtd_lb_LB_ivt_out", 200);
+        methodIndexMap.put("getWtd_lb_LB_ivt_in", 201);
+        methodIndexMap.put("getWtd_lb_fwait_out", 202);
+        methodIndexMap.put("getWtd_lb_fwait_in", 203);
+        methodIndexMap.put("getWtd_lb_xwait_out", 204);
+        methodIndexMap.put("getWtd_lb_xwait_in", 205);
+        methodIndexMap.put("getWtd_lb_AccTime_out", 206);
+        methodIndexMap.put("getWtd_lb_AccTime_in", 207);
+        methodIndexMap.put("getWtd_lb_EgrTime_out", 208);
+        methodIndexMap.put("getWtd_lb_EgrTime_in", 209);
+        methodIndexMap.put("getWtd_lb_WalkAuxTime_out", 210);
+        methodIndexMap.put("getWtd_lb_WalkAuxTime_in", 211);
+        methodIndexMap.put("getWtd_lb_fare_out", 212);
+        methodIndexMap.put("getWtd_lb_fare_in", 213);
+        methodIndexMap.put("getWtd_lb_xfers_out", 214);
+        methodIndexMap.put("getWtd_lb_xfers_in", 215);
+        methodIndexMap.put("getWtd_eb_LB_ivt_out", 216);
+        methodIndexMap.put("getWtd_eb_LB_ivt_in", 217);
+        methodIndexMap.put("getWtd_eb_EB_ivt_out", 218);
+        methodIndexMap.put("getWtd_eb_EB_ivt_in", 219);
+        methodIndexMap.put("getWtd_eb_fwait_out", 220);
+        methodIndexMap.put("getWtd_eb_fwait_in", 221);
+        methodIndexMap.put("getWtd_eb_xwait_out", 222);
+        methodIndexMap.put("getWtd_eb_xwait_in", 223);
+        methodIndexMap.put("getWtd_eb_AccTime_out", 224);
+        methodIndexMap.put("getWtd_eb_AccTime_in", 225);
+        methodIndexMap.put("getWtd_eb_EgrTime_out", 226);
+        methodIndexMap.put("getWtd_eb_EgrTime_in", 227);
+        methodIndexMap.put("getWtd_eb_WalkAuxTime_out", 228);
+        methodIndexMap.put("getWtd_eb_WalkAuxTime_in", 229);
+        methodIndexMap.put("getWtd_eb_fare_out", 230);
+        methodIndexMap.put("getWtd_eb_fare_in", 231);
+        methodIndexMap.put("getWtd_eb_xfers_out", 232);
+        methodIndexMap.put("getWtd_eb_xfers_in", 233);
+        methodIndexMap.put("getWtd_brt_LB_ivt_out", 234);
+        methodIndexMap.put("getWtd_brt_LB_ivt_in", 235);
+        methodIndexMap.put("getWtd_brt_EB_ivt_out", 236);
+        methodIndexMap.put("getWtd_brt_EB_ivt_in", 237);
+        methodIndexMap.put("getWtd_brt_BRT_ivt_out", 238);
+        methodIndexMap.put("getWtd_brt_BRT_ivt_in", 239);
+        methodIndexMap.put("getWtd_brt_fwait_out", 240);
+        methodIndexMap.put("getWtd_brt_fwait_in", 241);
+        methodIndexMap.put("getWtd_brt_xwait_out", 242);
+        methodIndexMap.put("getWtd_brt_xwait_in", 243);
+        methodIndexMap.put("getWtd_brt_AccTime_out", 244);
+        methodIndexMap.put("getWtd_brt_AccTime_in", 245);
+        methodIndexMap.put("getWtd_brt_EgrTime_out", 246);
+        methodIndexMap.put("getWtd_brt_EgrTime_in", 247);
+        methodIndexMap.put("getWtd_brt_WalkAuxTime_out", 248);
+        methodIndexMap.put("getWtd_brt_WalkAuxTime_in", 249);
+        methodIndexMap.put("getWtd_brt_fare_out", 250);
+        methodIndexMap.put("getWtd_brt_fare_in", 251);
+        methodIndexMap.put("getWtd_brt_xfers_out", 252);
+        methodIndexMap.put("getWtd_brt_xfers_in", 253);
+        methodIndexMap.put("getWtd_lr_LB_ivt_out", 254);
+        methodIndexMap.put("getWtd_lr_LB_ivt_in", 255);
+        methodIndexMap.put("getWtd_lr_EB_ivt_out", 256);
+        methodIndexMap.put("getWtd_lr_EB_ivt_in", 257);
+        methodIndexMap.put("getWtd_lr_BRT_ivt_out", 258);
+        methodIndexMap.put("getWtd_lr_BRT_ivt_in", 259);
+        methodIndexMap.put("getWtd_lr_LRT_ivt_out", 260);
+        methodIndexMap.put("getWtd_lr_LRT_ivt_in", 261);
+        methodIndexMap.put("getWtd_lr_fwait_out", 262);
+        methodIndexMap.put("getWtd_lr_fwait_in", 263);
+        methodIndexMap.put("getWtd_lr_xwait_out", 264);
+        methodIndexMap.put("getWtd_lr_xwait_in", 265);
+        methodIndexMap.put("getWtd_lr_AccTime_out", 266);
+        methodIndexMap.put("getWtd_lr_AccTime_in", 267);
+        methodIndexMap.put("getWtd_lr_EgrTime_out", 268);
+        methodIndexMap.put("getWtd_lr_EgrTime_in", 269);
+        methodIndexMap.put("getWtd_lr_WalkAuxTime_out", 270);
+        methodIndexMap.put("getWtd_lr_WalkAuxTime_in", 271);
+        methodIndexMap.put("getWtd_lr_fare_out", 272);
+        methodIndexMap.put("getWtd_lr_fare_in", 273);
+        methodIndexMap.put("getWtd_lr_xfers_out", 274);
+        methodIndexMap.put("getWtd_lr_xfers_in", 275);
+        methodIndexMap.put("getWtd_cr_LB_ivt_out", 276);
+        methodIndexMap.put("getWtd_cr_LB_ivt_in", 277);
+        methodIndexMap.put("getWtd_cr_EB_ivt_out", 278);
+        methodIndexMap.put("getWtd_cr_EB_ivt_in", 279);
+        methodIndexMap.put("getWtd_cr_BRT_ivt_out", 280);
+        methodIndexMap.put("getWtd_cr_BRT_ivt_in", 281);
+        methodIndexMap.put("getWtd_cr_LRT_ivt_out", 282);
+        methodIndexMap.put("getWtd_cr_LRT_ivt_in", 283);
+        methodIndexMap.put("getWtd_cr_CR_ivt_out", 284);
+        methodIndexMap.put("getWtd_cr_CR_ivt_in", 285);
+        methodIndexMap.put("getWtd_cr_fwait_out", 286);
+        methodIndexMap.put("getWtd_cr_fwait_in", 287);
+        methodIndexMap.put("getWtd_cr_xwait_out", 288);
+        methodIndexMap.put("getWtd_cr_xwait_in", 289);
+        methodIndexMap.put("getWtd_cr_AccTime_out", 290);
+        methodIndexMap.put("getWtd_cr_AccTime_in", 291);
+        methodIndexMap.put("getWtd_cr_EgrTime_out", 292);
+        methodIndexMap.put("getWtd_cr_EgrTime_in", 293);
+        methodIndexMap.put("getWtd_cr_WalkAuxTime_out", 294);
+        methodIndexMap.put("getWtd_cr_WalkAuxTime_in", 295);
+        methodIndexMap.put("getWtd_cr_fare_out", 296);
+        methodIndexMap.put("getWtd_cr_fare_in", 297);
+        methodIndexMap.put("getWtd_cr_xfers_out", 298);
+        methodIndexMap.put("getWtd_cr_xfers_in", 299);
+
+        methodIndexMap.put("getDtw_lb_LB_ivt_out", 300);
+        methodIndexMap.put("getDtw_lb_LB_ivt_in", 301);
+        methodIndexMap.put("getDtw_lb_fwait_out", 302);
+        methodIndexMap.put("getDtw_lb_fwait_in", 303);
+        methodIndexMap.put("getDtw_lb_xwait_out", 304);
+        methodIndexMap.put("getDtw_lb_xwait_in", 305);
+        methodIndexMap.put("getDtw_lb_AccTime_out", 306);
+        methodIndexMap.put("getDtw_lb_AccTime_in", 307);
+        methodIndexMap.put("getDtw_lb_EgrTime_out", 308);
+        methodIndexMap.put("getDtw_lb_EgrTime_in", 309);
+        methodIndexMap.put("getDtw_lb_WalkAuxTime_out", 310);
+        methodIndexMap.put("getDtw_lb_WalkAuxTime_in", 311);
+        methodIndexMap.put("getDtw_lb_fare_out", 312);
+        methodIndexMap.put("getDtw_lb_fare_in", 313);
+        methodIndexMap.put("getDtw_lb_xfers_out", 314);
+        methodIndexMap.put("getDtw_lb_xfers_in", 315);
+        methodIndexMap.put("getDtw_eb_LB_ivt_out", 316);
+        methodIndexMap.put("getDtw_eb_LB_ivt_in", 317);
+        methodIndexMap.put("getDtw_eb_EB_ivt_out", 318);
+        methodIndexMap.put("getDtw_eb_EB_ivt_in", 319);
+        methodIndexMap.put("getDtw_eb_fwait_out", 320);
+        methodIndexMap.put("getDtw_eb_fwait_in", 321);
+        methodIndexMap.put("getDtw_eb_xwait_out", 322);
+        methodIndexMap.put("getDtw_eb_xwait_in", 323);
+        methodIndexMap.put("getDtw_eb_AccTime_out", 324);
+        methodIndexMap.put("getDtw_eb_AccTime_in", 325);
+        methodIndexMap.put("getDtw_eb_EgrTime_out", 326);
+        methodIndexMap.put("getDtw_eb_EgrTime_in", 327);
+        methodIndexMap.put("getDtw_eb_WalkAuxTime_out", 328);
+        methodIndexMap.put("getDtw_eb_WalkAuxTime_in", 329);
+        methodIndexMap.put("getDtw_eb_fare_out", 330);
+        methodIndexMap.put("getDtw_eb_fare_in", 331);
+        methodIndexMap.put("getDtw_eb_xfers_out", 332);
+        methodIndexMap.put("getDtw_eb_xfers_in", 333);
+        methodIndexMap.put("getDtw_brt_LB_ivt_out", 334);
+        methodIndexMap.put("getDtw_brt_LB_ivt_in", 335);
+        methodIndexMap.put("getDtw_brt_EB_ivt_out", 336);
+        methodIndexMap.put("getDtw_brt_EB_ivt_in", 337);
+        methodIndexMap.put("getDtw_brt_BRT_ivt_out", 338);
+        methodIndexMap.put("getDtw_brt_BRT_ivt_in", 339);
+        methodIndexMap.put("getDtw_brt_fwait_out", 340);
+        methodIndexMap.put("getDtw_brt_fwait_in", 341);
+        methodIndexMap.put("getDtw_brt_xwait_out", 342);
+        methodIndexMap.put("getDtw_brt_xwait_in", 343);
+        methodIndexMap.put("getDtw_brt_AccTime_out", 344);
+        methodIndexMap.put("getDtw_brt_AccTime_in", 345);
+        methodIndexMap.put("getDtw_brt_EgrTime_out", 346);
+        methodIndexMap.put("getDtw_brt_EgrTime_in", 347);
+        methodIndexMap.put("getDtw_brt_WalkAuxTime_out", 348);
+        methodIndexMap.put("getDtw_brt_WalkAuxTime_in", 349);
+        methodIndexMap.put("getDtw_brt_fare_out", 350);
+        methodIndexMap.put("getDtw_brt_fare_in", 351);
+        methodIndexMap.put("getDtw_brt_xfers_out", 352);
+        methodIndexMap.put("getDtw_brt_xfers_in", 353);
+        methodIndexMap.put("getDtw_lr_LB_ivt_out", 354);
+        methodIndexMap.put("getDtw_lr_LB_ivt_in", 355);
+        methodIndexMap.put("getDtw_lr_EB_ivt_out", 356);
+        methodIndexMap.put("getDtw_lr_EB_ivt_in", 357);
+        methodIndexMap.put("getDtw_lr_BRT_ivt_out", 358);
+        methodIndexMap.put("getDtw_lr_BRT_ivt_in", 359);
+        methodIndexMap.put("getDtw_lr_LRT_ivt_out", 360);
+        methodIndexMap.put("getDtw_lr_LRT_ivt_in", 361);
+        methodIndexMap.put("getDtw_lr_fwait_out", 362);
+        methodIndexMap.put("getDtw_lr_fwait_in", 363);
+        methodIndexMap.put("getDtw_lr_xwait_out", 364);
+        methodIndexMap.put("getDtw_lr_xwait_in", 365);
+        methodIndexMap.put("getDtw_lr_AccTime_out", 366);
+        methodIndexMap.put("getDtw_lr_AccTime_in", 367);
+        methodIndexMap.put("getDtw_lr_EgrTime_out", 368);
+        methodIndexMap.put("getDtw_lr_EgrTime_in", 369);
+        methodIndexMap.put("getDtw_lr_WalkAuxTime_out", 370);
+        methodIndexMap.put("getDtw_lr_WalkAuxTime_in", 371);
+        methodIndexMap.put("getDtw_lr_fare_out", 372);
+        methodIndexMap.put("getDtw_lr_fare_in", 373);
+        methodIndexMap.put("getDtw_lr_xfers_out", 374);
+        methodIndexMap.put("getDtw_lr_xfers_in", 375);
+        methodIndexMap.put("getDtw_cr_LB_ivt_out", 376);
+        methodIndexMap.put("getDtw_cr_LB_ivt_in", 377);
+        methodIndexMap.put("getDtw_cr_EB_ivt_out", 378);
+        methodIndexMap.put("getDtw_cr_EB_ivt_in", 379);
+        methodIndexMap.put("getDtw_cr_BRT_ivt_out", 380);
+        methodIndexMap.put("getDtw_cr_BRT_ivt_in", 381);
+        methodIndexMap.put("getDtw_cr_LRT_ivt_out", 382);
+        methodIndexMap.put("getDtw_cr_LRT_ivt_in", 383);
+        methodIndexMap.put("getDtw_cr_CR_ivt_out", 384);
+        methodIndexMap.put("getDtw_cr_CR_ivt_in", 385);
+        methodIndexMap.put("getDtw_cr_fwait_out", 386);
+        methodIndexMap.put("getDtw_cr_fwait_in", 387);
+        methodIndexMap.put("getDtw_cr_xwait_out", 388);
+        methodIndexMap.put("getDtw_cr_xwait_in", 389);
+        methodIndexMap.put("getDtw_cr_AccTime_out", 390);
+        methodIndexMap.put("getDtw_cr_AccTime_in", 391);
+        methodIndexMap.put("getDtw_cr_EgrTime_out", 392);
+        methodIndexMap.put("getDtw_cr_EgrTime_in", 393);
+        methodIndexMap.put("getDtw_cr_WalkAuxTime_out", 394);
+        methodIndexMap.put("getDtw_cr_WalkAuxTime_in", 395);
+        methodIndexMap.put("getDtw_cr_fare_out", 396);
+        methodIndexMap.put("getDtw_cr_fare_in", 397);
+        methodIndexMap.put("getDtw_cr_xfers_out", 398);
+        methodIndexMap.put("getDtw_cr_xfers_in", 399);
+        
+
+        CreateReverseMap();
+    }
+
+    public double getValueForIndex(int variableIndex, int arrayIndex)
+    {
+        return getValueForIndexLookup(variableIndex, arrayIndex);
+    }
 }