--- conflicted
+++ resolved
@@ -1096,11 +1096,7 @@
         
         if(writeLogsums)
         	data.add(string(s.getModeLogsum()));
-<<<<<<< HEAD
-        
-=======
-
->>>>>>> 0e273edc
+
         return data;
     }
 
