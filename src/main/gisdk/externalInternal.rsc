--- conflicted
+++ resolved
@@ -1,104 +1,100 @@
-<<<<<<< HEAD
-Macro "US to SD External Trip Model"  //modified the input file and code accordingly, 09/16/16, YMA
+Macro "US to SD External Trip Model"
 
 	shared path, inputDir, outputDir, mxext, scenarioYear
 
-  //controlTotals = "externalInternalControlTotals.csv"      //old input
-  controlTotals = "externalInternalControlTotalsByYear.csv" //modified on 09/16/16, YMA
-
+  controlTotals = "externalInternalControlTotals.csv"
+  
   controlTotalsView = OpenTable("Control Totals", "CSV", {inputDir+"\\"+controlTotals}, {{"Shared", "True"}})
   mgraView = OpenTable("MGRA View", "CSV",{inputDir+"\\mgra13_based_input"+scenarioYear+".csv"}, {{"Shared", "True"}})
   
-  eaDanMatrix = OpenMatrix(outputDir+"\\"+"impdan_EA.mtx", )
+  eaDanMatrix = OpenMatrix(outputDir+"\\"+"impdan_EA_high.mtx", )
   eaDanMC = CreateMatrixCurrencies(eaDanMatrix,,,) 
-  eaDatMatrix = OpenMatrix(outputDir+"\\"+"impdat_EA.mtx", )
+  eaDatMatrix = OpenMatrix(outputDir+"\\"+"impdat_EA_high.mtx", )
   eaDatMC = CreateMatrixCurrencies(eaDatMatrix,,,) 
-  eaS2nhMatrix = OpenMatrix(outputDir+"\\"+"imps2nh_EA.mtx", )
+  eaS2nhMatrix = OpenMatrix(outputDir+"\\"+"imps2nh_EA_high.mtx", )
   eaS2nhMC = CreateMatrixCurrencies(eaS2nhMatrix,,,) 
-  eaS2thMatrix = OpenMatrix(outputDir+"\\"+"imps2th_EA.mtx", )
+  eaS2thMatrix = OpenMatrix(outputDir+"\\"+"imps2th_EA_high.mtx", )
   eaS2thMC = CreateMatrixCurrencies(eaS2thMatrix,,,)
-  eaS3nhMatrix = OpenMatrix(outputDir+"\\"+"imps3nh_EA.mtx", )
+  eaS3nhMatrix = OpenMatrix(outputDir+"\\"+"imps3nh_EA_high.mtx", )
   eaS3nhMC = CreateMatrixCurrencies(eaS3nhMatrix,,,) 
-  eaS3thMatrix = OpenMatrix(outputDir+"\\"+"imps3th_EA.mtx", )
+  eaS3thMatrix = OpenMatrix(outputDir+"\\"+"imps3th_EA_high.mtx", )
   eaS3thMC = CreateMatrixCurrencies(eaS3thMatrix,,,)
   
-  amDanMatrix = OpenMatrix(outputDir+"\\"+"impdan_AM.mtx", )
+  amDanMatrix = OpenMatrix(outputDir+"\\"+"impdan_AM_high.mtx", )
   amDanMC = CreateMatrixCurrencies(amDanMatrix,,,) 
-  amDatMatrix = OpenMatrix(outputDir+"\\"+"impdat_AM.mtx", )
+  amDatMatrix = OpenMatrix(outputDir+"\\"+"impdat_AM_high.mtx", )
   amDatMC = CreateMatrixCurrencies(amDatMatrix,,,) 
-  amS2nhMatrix = OpenMatrix(outputDir+"\\"+"imps2nh_AM.mtx", )
+  amS2nhMatrix = OpenMatrix(outputDir+"\\"+"imps2nh_AM_high.mtx", )
   amS2nhMC = CreateMatrixCurrencies(amS2nhMatrix,,,) 
-  amS2thMatrix = OpenMatrix(outputDir+"\\"+"imps2th_AM.mtx", )
+  amS2thMatrix = OpenMatrix(outputDir+"\\"+"imps2th_AM_high.mtx", )
   amS2thMC = CreateMatrixCurrencies(amS2thMatrix,,,)
-  amS3nhMatrix = OpenMatrix(outputDir+"\\"+"imps3nh_AM.mtx", )
+  amS3nhMatrix = OpenMatrix(outputDir+"\\"+"imps3nh_AM_high.mtx", )
   amS3nhMC = CreateMatrixCurrencies(amS3nhMatrix,,,) 
-  amS3thMatrix = OpenMatrix(outputDir+"\\"+"imps3th_AM.mtx", )
+  amS3thMatrix = OpenMatrix(outputDir+"\\"+"imps3th_AM_high.mtx", )
   amS3thMC = CreateMatrixCurrencies(amS3thMatrix,,,)
   
-  mdDanMatrix = OpenMatrix(outputDir+"\\"+"impdan_MD.mtx", )
+  mdDanMatrix = OpenMatrix(outputDir+"\\"+"impdan_MD_high.mtx", )
   mdDanMC = CreateMatrixCurrencies(mdDanMatrix,,,) 
-  mdDatMatrix = OpenMatrix(outputDir+"\\"+"impdat_MD.mtx", )
+  mdDatMatrix = OpenMatrix(outputDir+"\\"+"impdat_MD_high.mtx", )
   mdDatMC = CreateMatrixCurrencies(mdDatMatrix,,,) 
-  mdS2nhMatrix = OpenMatrix(outputDir+"\\"+"imps2nh_MD.mtx", )
+  mdS2nhMatrix = OpenMatrix(outputDir+"\\"+"imps2nh_MD_high.mtx", )
   mdS2nhMC = CreateMatrixCurrencies(mdS2nhMatrix,,,) 
-  mdS2thMatrix = OpenMatrix(outputDir+"\\"+"imps2th_MD.mtx", )
+  mdS2thMatrix = OpenMatrix(outputDir+"\\"+"imps2th_MD_high.mtx", )
   mdS2thMC = CreateMatrixCurrencies(mdS2thMatrix,,,)
-  mdS3nhMatrix = OpenMatrix(outputDir+"\\"+"imps3nh_MD.mtx", )
+  mdS3nhMatrix = OpenMatrix(outputDir+"\\"+"imps3nh_MD_high.mtx", )
   mdS3nhMC = CreateMatrixCurrencies(mdS3nhMatrix,,,) 
-  mdS3thMatrix = OpenMatrix(outputDir+"\\"+"imps3th_MD.mtx", )
+  mdS3thMatrix = OpenMatrix(outputDir+"\\"+"imps3th_MD_high.mtx", )
   mdS3thMC = CreateMatrixCurrencies(mdS3thMatrix,,,)
   
-  pmDanMatrix = OpenMatrix(outputDir+"\\"+"impdan_PM.mtx", )
+  pmDanMatrix = OpenMatrix(outputDir+"\\"+"impdan_PM_high.mtx", )
   pmDanMC = CreateMatrixCurrencies(pmDanMatrix,,,) 
-  pmDatMatrix = OpenMatrix(outputDir+"\\"+"impdat_PM.mtx", )
+  pmDatMatrix = OpenMatrix(outputDir+"\\"+"impdat_PM_high.mtx", )
   pmDatMC = CreateMatrixCurrencies(pmDatMatrix,,,) 
-  pmS2nhMatrix = OpenMatrix(outputDir+"\\"+"imps2nh_PM.mtx", )
+  pmS2nhMatrix = OpenMatrix(outputDir+"\\"+"imps2nh_PM_high.mtx", )
   pmS2nhMC = CreateMatrixCurrencies(pmS2nhMatrix,,,) 
-  pmS2thMatrix = OpenMatrix(outputDir+"\\"+"imps2th_PM.mtx", )
+  pmS2thMatrix = OpenMatrix(outputDir+"\\"+"imps2th_PM_high.mtx", )
   pmS2thMC = CreateMatrixCurrencies(pmS2thMatrix,,,)
-  pmS3nhMatrix = OpenMatrix(outputDir+"\\"+"imps3nh_PM.mtx", )
+  pmS3nhMatrix = OpenMatrix(outputDir+"\\"+"imps3nh_PM_high.mtx", )
   pmS3nhMC = CreateMatrixCurrencies(pmS3nhMatrix,,,) 
-  pmS3thMatrix = OpenMatrix(outputDir+"\\"+"imps3th_PM.mtx", )
+  pmS3thMatrix = OpenMatrix(outputDir+"\\"+"imps3th_PM_high.mtx", )
   pmS3thMC = CreateMatrixCurrencies(pmS3thMatrix,,,)
   
-  evDanMatrix = OpenMatrix(outputDir+"\\"+"impdan_EV.mtx", )
+  evDanMatrix = OpenMatrix(outputDir+"\\"+"impdan_EV_high.mtx", )
   evDanMC = CreateMatrixCurrencies(evDanMatrix,,,) 
-  evDatMatrix = OpenMatrix(outputDir+"\\"+"impdat_EV.mtx", )
+  evDatMatrix = OpenMatrix(outputDir+"\\"+"impdat_EV_high.mtx", )
   evDatMC = CreateMatrixCurrencies(evDatMatrix,,,) 
-  evS2nhMatrix = OpenMatrix(outputDir+"\\"+"imps2nh_EV.mtx", )
+  evS2nhMatrix = OpenMatrix(outputDir+"\\"+"imps2nh_EV_high.mtx", )
   evS2nhMC = CreateMatrixCurrencies(evS2nhMatrix,,,) 
-  evS2thMatrix = OpenMatrix(outputDir+"\\"+"imps2th_EV.mtx", )
+  evS2thMatrix = OpenMatrix(outputDir+"\\"+"imps2th_EV_high.mtx", )
   evS2thMC = CreateMatrixCurrencies(evS2thMatrix,,,)
-  evS3nhMatrix = OpenMatrix(outputDir+"\\"+"imps3nh_EV.mtx", )
+  evS3nhMatrix = OpenMatrix(outputDir+"\\"+"imps3nh_EV_high.mtx", )
   evS3nhMC = CreateMatrixCurrencies(evS3nhMatrix,,,) 
-  evS3thMatrix = OpenMatrix(outputDir+"\\"+"imps3th_EV.mtx", )
+  evS3thMatrix = OpenMatrix(outputDir+"\\"+"imps3th_EV_high.mtx", )
   evS3thMC = CreateMatrixCurrencies(evS3thMatrix,,,)
   
   freeTimeCurrencies = {eaDanMC.("*STM_EA (Skim)"),eaS2nhMC.("*HTM_EA (Skim)"),eaS3nhMC.("*HTM_EA (Skim)"),
-  			amDanMC.("*STM_AM (Skim)"),amS2nhMC.("*HTM_AM (Skim)"),amS3nhMC.("*HTM_AM (Skim)"),
-  			mdDanMC.("*STM_MD (Skim)"),mdS2nhMC.("*HTM_MD (Skim)"),mdS3nhMC.("*HTM_MD (Skim)"),
-  			pmDanMC.("*STM_PM (Skim)"),pmS2nhMC.("*HTM_PM (Skim)"),pmS3nhMC.("*HTM_PM (Skim)"),
-  			evDanMC.("*STM_EV (Skim)"),evS2nhMC.("*HTM_EV (Skim)"),evS3nhMC.("*HTM_EV (Skim)")}
+  											amDanMC.("*STM_AM (Skim)"),amS2nhMC.("*HTM_AM (Skim)"),amS3nhMC.("*HTM_AM (Skim)"),
+  											mdDanMC.("*STM_MD (Skim)"),mdS2nhMC.("*HTM_MD (Skim)"),mdS3nhMC.("*HTM_MD (Skim)"),
+  											pmDanMC.("*STM_PM (Skim)"),pmS2nhMC.("*HTM_PM (Skim)"),pmS3nhMC.("*HTM_PM (Skim)"),
+  											evDanMC.("*STM_EV (Skim)"),evS2nhMC.("*HTM_EV (Skim)"),evS3nhMC.("*HTM_EV (Skim)")}
   											
   tollTimeCurrencies = {eaDatMC.("*STM_EA (Skim)"),eaS2thMC.("*HTM_EA (Skim)"),eaS3thMC.("*HTM_EA (Skim)"),
-  			amDatMC.("*STM_AM (Skim)"),amS2thMC.("*HTM_AM (Skim)"),amS3thMC.("*HTM_AM (Skim)"),
-  			mdDatMC.("*STM_MD (Skim)"),mdS2thMC.("*HTM_MD (Skim)"),mdS3thMC.("*HTM_MD (Skim)"),
-  			pmDatMC.("*STM_PM (Skim)"),pmS2thMC.("*HTM_PM (Skim)"),pmS3thMC.("*HTM_PM (Skim)"),
-  			evDatMC.("*STM_EV (Skim)"),evS2thMC.("*HTM_EV (Skim)"),evS3thMC.("*HTM_EV (Skim)")}
+  											amDatMC.("*STM_AM (Skim)"),amS2thMC.("*HTM_AM (Skim)"),amS3thMC.("*HTM_AM (Skim)"),
+  											mdDatMC.("*STM_MD (Skim)"),mdS2thMC.("*HTM_MD (Skim)"),mdS3thMC.("*HTM_MD (Skim)"),
+  											pmDatMC.("*STM_PM (Skim)"),pmS2thMC.("*HTM_PM (Skim)"),pmS3thMC.("*HTM_PM (Skim)"),
+  											evDatMC.("*STM_EV (Skim)"),evS2thMC.("*HTM_EV (Skim)"),evS3thMC.("*HTM_EV (Skim)")}
   											                                                                      
   											                                                                      //mod(eaS3thMC.("s3th_EA - itoll_EA"),10000),
   											                                                                      
   tollCostCurrencies = {eaDatMC.("dat_EA - itoll_EA"),eaS2thMC.("s2t_EA - itoll_EA"),eaS3thMC.("s3t_EA - itoll_EA"),
-  			amDatMC.("dat_AM - itoll_AM"),amS2thMC.("s2t_AM - itoll_AM"),amS3thMC.("s3t_AM - itoll_AM"),
-  			mdDatMC.("dat_MD - itoll_MD"),mdS2thMC.("s2t_MD - itoll_MD"),mdS3thMC.("s3t_MD - itoll_MD"),
-  			pmDatMC.("dat_PM - itoll_PM"),pmS2thMC.("s2t_PM - itoll_PM"),pmS3thMC.("s3t_PM - itoll_PM"),
-  			evDatMC.("dat_EV - itoll_EV"),evS2thMC.("s2t_EV - itoll_EV"),evS3thMC.("s3t_EV - itoll_EV")}									
-  
-  controlYear 	= GetDataVector(controlTotalsView+"|", "year", {{"Sort Order", {{"year", "Ascending"}}}} )     
-  controlTaz = GetDataVector(controlTotalsView+"|", "taz", {{"Sort Order", {{"year", "Ascending"},{"taz", "Ascending"}}}} )
-  controlWrk  = GetDataVector(controlTotalsView+"|", "work", {{"Sort Order", {{"year", "Ascending"},{"taz", "Ascending"}}}} )
-  controlNon 	= GetDataVector(controlTotalsView+"|", "nonwork", {{"Sort Order", {{"year", "Ascending"},{"taz", "Ascending"}}}} )
-  
+  											amDatMC.("dat_AM - itoll_AM"),amS2thMC.("s2t_AM - itoll_AM"),amS3thMC.("s3t_AM - itoll_AM"),
+  											mdDatMC.("dat_MD - itoll_MD"),mdS2thMC.("s2t_MD - itoll_MD"),mdS3thMC.("s3t_MD - itoll_MD"),
+  											pmDatMC.("dat_PM - itoll_PM"),pmS2thMC.("s2t_PM - itoll_PM"),pmS3thMC.("s3t_PM - itoll_PM"),
+  											evDatMC.("dat_EV - itoll_EV"),evS2thMC.("s2t_EV - itoll_EV"),evS3thMC.("s3t_EV - itoll_EV")}									
+  
+  controlTaz = GetDataVector(controlTotalsView+"|", "taz", {{"Sort Order", {{"taz", "Ascending"}}}} )
+  controlWrk  = GetDataVector(controlTotalsView+"|", "work", {{"Sort Order", {{"taz", "Ascending"}}}} )
+  controlNon 	= GetDataVector(controlTotalsView+"|", "nonwork", {{"Sort Order", {{"taz", "Ascending"}}}} )
   
   // create mgra size vectrors
   
@@ -230,342 +226,6 @@
   nonCurrenPA := 0
   	
   // Loop over external zones and set values in output matrix
-  for i=1 to controlTaz.length do                  
-    if controlYear[i] = s2i(scenarioYear) then do       
-	
-    wrkTotal = controlWrk[i]
-    nonTotal = controlNon[i]
-    
-    
-    wrkTripVector = wrkTotal * GetMatrixVector(wrkProb,{{"Row", controlTaz[i]}}) 
-    nonTripVector = nonTotal * GetMatrixVector(nonProb,{{"Row", controlTaz[i]}})
-    	
-    SetMatrixVector(wrkCurrenPA, wrkTripVector, {{"Row",controlTaz[i]}})
-    SetMatrixVector(nonCurrenPA, nonTripVector, {{"Row",controlTaz[i]}})
-   
-    end
-  end
-               
-  // Convert PA to OD and Apply Diurnal Factors
-   opts.Label = "Trips"
-   opts.Type = "Float"
-   opts.Tables = {'Trips'}
-
-  opts.[File Name] = outputDir+"\\"+"usSdWrkDaily.mtx"
-	wrkMatrixAP = TransposeMatrix(wrkMatrixPA,opts)
-	wrkCurrenAP = CreateMatrixCurrency(wrkMatrixAP,'Trips',,,)
-	
-	opts.[File Name] = outputDir+"\\"+"usSdNonDaily.mtx"
-	nonMatrixAP = TransposeMatrix(nonMatrixPA,opts)
-	nonCurrenAP = CreateMatrixCurrency(nonMatrixAP,'Trips',,,)
-	
-	wrkCurrenPA := 0.5 * wrkCurrenPA
-	nonCurrenPA := 0.5 * nonCurrenPA
-	wrkCurrenAP := 0.5 * wrkCurrenAP
-	nonCurrenAP := 0.5 * nonCurrenAP
-    
-  // Apply Occupancy and Diurnal Factors    
-  wrkDiurnalPA = {0.26,0.26,0.41,0.06,0.02}
-  wrkDiurnalAP = {0.08,0.07,0.41,0.42,0.02}
-  
-  nonDiurnalPA = {0.25,0.39,0.30,0.04,0.02}
-  nonDiurnalAP = {0.12,0.11,0.37,0.38,0.02}
-  
-  wrkOccupancy = {0.58,0.31,0.11}
-  nonOccupancy = {0.55,0.29,0.15}
-  
-  periods={"_EA","_AM","_MD","_PM","_EV"}
-  opts.Tables = {"DAN","S2N","S3N","DAT","S2T","S3T"}
-  matrixNames = {"DAN","S2N","S3N","DAT","S2T","S3T"}
-  
-  for periodIdx=1 to 5 do
-	
-	    opts.[File Name] = outputDir+"\\"+"usSdWrk" +periods[periodIdx] + ".mtx"
-	    wrkMatrix = CreateMatrixFromScratch("wrkMatrix"+periods[periodIdx],numZones,numZones,opts)
-        wrkCurren = CreateMatrixCurrencies(wrkMatrix,,,)
-
-        opts.[File Name] = outputDir+"\\"+"usSdNon" +periods[periodIdx] + ".mtx"
-        nonMatrix = CreateMatrixFromScratch("nonMatrix"+periods[periodIdx],numZones,numZones,opts)
-        nonCurren = CreateMatrixCurrencies( nonMatrix,,,)
-
-  	for occupIdx = 1 to 3 do
-  	
-  		wrkCurren.(matrixNames[occupIdx]) := wrkOccupancy[occupIdx] * ( wrkDiurnalPA[periodIdx] * wrkCurrenPA + wrkDiurnalAP[periodIdx] * wrkCurrenAP )
-  		nonCurren.(matrixNames[occupIdx]) := nonOccupancy[occupIdx] * ( nonDiurnalPA[periodIdx] * nonCurrenPA + nonDiurnalAP[periodIdx] * nonCurrenAP )
- 		
- 		end
- 	end 
-  
-  // Toll choice split
-   
-  // values of time is cents per minute (toll cost is in cents)
-  votWork			= 15.00 //  $9.00/hr
-  votNonwork	= 22.86 // $13.70/hr
-  ivtCoef			= -0.03
-  
-  for periodIdx=1 to 5 do
-
-  	    wrkMatrix = OpenMatrix(outputDir+"\\"+"usSdWrk" +periods[periodIdx] + ".mtx", )
-        wrkCurren = CreateMatrixCurrencies(wrkMatrix,,,)
-
-        nonMatrix = OpenMatrix(outputDir+"\\"+"usSdNon" +periods[periodIdx] + ".mtx", )
-        nonCurren = CreateMatrixCurrencies(nonMatrix,,,)
-  	for occupIdx = 1 to 3 do
-  	
-  	  currIndex = (periodIdx - 1) * 3 + occupIdx
-  	  
-  	  //wrkProb is work toll probability
-  	  wrkProb := exp(ivtCoef * ( tollTimeCurrencies[ currIndex] - freeTimeCurrencies[ currIndex ] + mod(tollCostCurrencies[ currIndex ],10000) / votWork  ) - 3.39) 
-  	  wrkProb := if tollCostCurrencies[ currIndex ] > 0 then wrkProb else 0
-  	  wrkProb := wrkProb / ( 1 + wrkProb )
-   	  
-  	  wrkCurren.(matrixNames[occupIdx+3]) := wrkCurren.(matrixNames[occupIdx]) * wrkProb
-  	  wrkCurren.(matrixNames[occupIdx])   := wrkCurren.(matrixNames[occupIdx]) * (1.0 - wrkProb)	
-  	  
-  	  //nonProb is non-work toll probability
-  	  nonProb := exp(ivtCoef * ( tollTimeCurrencies[ currIndex ] - freeTimeCurrencies[ currIndex] + mod(tollCostCurrencies[ currIndex],10000) / votNonwork )- 3.39) 
-  	  nonProb := if tollCostCurrencies[ currIndex ] > 0 then nonProb else 0 
-  	  nonProb := nonProb / ( 1 + nonProb )
-	  
-  	  nonCurren.(matrixNames[occupIdx+3]) := nonCurren.(matrixNames[occupIdx]) * nonProb
-  	  nonCurren.(matrixNames[occupIdx])   := nonCurren.(matrixNames[occupIdx]) * (1.0 - nonProb)	
-  	  
- 		end
- 	end
- 	
-   RunMacro("close all")    
-   Return(1)
- 	quit:
- 		Return(0)
-=======
-Macro "US to SD External Trip Model"
-
-	shared path, inputDir, outputDir, mxext, scenarioYear
-
-  controlTotals = "externalInternalControlTotals.csv"
-  
-  controlTotalsView = OpenTable("Control Totals", "CSV", {inputDir+"\\"+controlTotals}, {{"Shared", "True"}})
-  mgraView = OpenTable("MGRA View", "CSV",{inputDir+"\\mgra13_based_input"+scenarioYear+".csv"}, {{"Shared", "True"}})
-  
-  eaDanMatrix = OpenMatrix(outputDir+"\\"+"impdan_EA_high.mtx", )
-  eaDanMC = CreateMatrixCurrencies(eaDanMatrix,,,) 
-  eaDatMatrix = OpenMatrix(outputDir+"\\"+"impdat_EA_high.mtx", )
-  eaDatMC = CreateMatrixCurrencies(eaDatMatrix,,,) 
-  eaS2nhMatrix = OpenMatrix(outputDir+"\\"+"imps2nh_EA_high.mtx", )
-  eaS2nhMC = CreateMatrixCurrencies(eaS2nhMatrix,,,) 
-  eaS2thMatrix = OpenMatrix(outputDir+"\\"+"imps2th_EA_high.mtx", )
-  eaS2thMC = CreateMatrixCurrencies(eaS2thMatrix,,,)
-  eaS3nhMatrix = OpenMatrix(outputDir+"\\"+"imps3nh_EA_high.mtx", )
-  eaS3nhMC = CreateMatrixCurrencies(eaS3nhMatrix,,,) 
-  eaS3thMatrix = OpenMatrix(outputDir+"\\"+"imps3th_EA_high.mtx", )
-  eaS3thMC = CreateMatrixCurrencies(eaS3thMatrix,,,)
-  
-  amDanMatrix = OpenMatrix(outputDir+"\\"+"impdan_AM_high.mtx", )
-  amDanMC = CreateMatrixCurrencies(amDanMatrix,,,) 
-  amDatMatrix = OpenMatrix(outputDir+"\\"+"impdat_AM_high.mtx", )
-  amDatMC = CreateMatrixCurrencies(amDatMatrix,,,) 
-  amS2nhMatrix = OpenMatrix(outputDir+"\\"+"imps2nh_AM_high.mtx", )
-  amS2nhMC = CreateMatrixCurrencies(amS2nhMatrix,,,) 
-  amS2thMatrix = OpenMatrix(outputDir+"\\"+"imps2th_AM_high.mtx", )
-  amS2thMC = CreateMatrixCurrencies(amS2thMatrix,,,)
-  amS3nhMatrix = OpenMatrix(outputDir+"\\"+"imps3nh_AM_high.mtx", )
-  amS3nhMC = CreateMatrixCurrencies(amS3nhMatrix,,,) 
-  amS3thMatrix = OpenMatrix(outputDir+"\\"+"imps3th_AM_high.mtx", )
-  amS3thMC = CreateMatrixCurrencies(amS3thMatrix,,,)
-  
-  mdDanMatrix = OpenMatrix(outputDir+"\\"+"impdan_MD_high.mtx", )
-  mdDanMC = CreateMatrixCurrencies(mdDanMatrix,,,) 
-  mdDatMatrix = OpenMatrix(outputDir+"\\"+"impdat_MD_high.mtx", )
-  mdDatMC = CreateMatrixCurrencies(mdDatMatrix,,,) 
-  mdS2nhMatrix = OpenMatrix(outputDir+"\\"+"imps2nh_MD_high.mtx", )
-  mdS2nhMC = CreateMatrixCurrencies(mdS2nhMatrix,,,) 
-  mdS2thMatrix = OpenMatrix(outputDir+"\\"+"imps2th_MD_high.mtx", )
-  mdS2thMC = CreateMatrixCurrencies(mdS2thMatrix,,,)
-  mdS3nhMatrix = OpenMatrix(outputDir+"\\"+"imps3nh_MD_high.mtx", )
-  mdS3nhMC = CreateMatrixCurrencies(mdS3nhMatrix,,,) 
-  mdS3thMatrix = OpenMatrix(outputDir+"\\"+"imps3th_MD_high.mtx", )
-  mdS3thMC = CreateMatrixCurrencies(mdS3thMatrix,,,)
-  
-  pmDanMatrix = OpenMatrix(outputDir+"\\"+"impdan_PM_high.mtx", )
-  pmDanMC = CreateMatrixCurrencies(pmDanMatrix,,,) 
-  pmDatMatrix = OpenMatrix(outputDir+"\\"+"impdat_PM_high.mtx", )
-  pmDatMC = CreateMatrixCurrencies(pmDatMatrix,,,) 
-  pmS2nhMatrix = OpenMatrix(outputDir+"\\"+"imps2nh_PM_high.mtx", )
-  pmS2nhMC = CreateMatrixCurrencies(pmS2nhMatrix,,,) 
-  pmS2thMatrix = OpenMatrix(outputDir+"\\"+"imps2th_PM_high.mtx", )
-  pmS2thMC = CreateMatrixCurrencies(pmS2thMatrix,,,)
-  pmS3nhMatrix = OpenMatrix(outputDir+"\\"+"imps3nh_PM_high.mtx", )
-  pmS3nhMC = CreateMatrixCurrencies(pmS3nhMatrix,,,) 
-  pmS3thMatrix = OpenMatrix(outputDir+"\\"+"imps3th_PM_high.mtx", )
-  pmS3thMC = CreateMatrixCurrencies(pmS3thMatrix,,,)
-  
-  evDanMatrix = OpenMatrix(outputDir+"\\"+"impdan_EV_high.mtx", )
-  evDanMC = CreateMatrixCurrencies(evDanMatrix,,,) 
-  evDatMatrix = OpenMatrix(outputDir+"\\"+"impdat_EV_high.mtx", )
-  evDatMC = CreateMatrixCurrencies(evDatMatrix,,,) 
-  evS2nhMatrix = OpenMatrix(outputDir+"\\"+"imps2nh_EV_high.mtx", )
-  evS2nhMC = CreateMatrixCurrencies(evS2nhMatrix,,,) 
-  evS2thMatrix = OpenMatrix(outputDir+"\\"+"imps2th_EV_high.mtx", )
-  evS2thMC = CreateMatrixCurrencies(evS2thMatrix,,,)
-  evS3nhMatrix = OpenMatrix(outputDir+"\\"+"imps3nh_EV_high.mtx", )
-  evS3nhMC = CreateMatrixCurrencies(evS3nhMatrix,,,) 
-  evS3thMatrix = OpenMatrix(outputDir+"\\"+"imps3th_EV_high.mtx", )
-  evS3thMC = CreateMatrixCurrencies(evS3thMatrix,,,)
-  
-  freeTimeCurrencies = {eaDanMC.("*STM_EA (Skim)"),eaS2nhMC.("*HTM_EA (Skim)"),eaS3nhMC.("*HTM_EA (Skim)"),
-  											amDanMC.("*STM_AM (Skim)"),amS2nhMC.("*HTM_AM (Skim)"),amS3nhMC.("*HTM_AM (Skim)"),
-  											mdDanMC.("*STM_MD (Skim)"),mdS2nhMC.("*HTM_MD (Skim)"),mdS3nhMC.("*HTM_MD (Skim)"),
-  											pmDanMC.("*STM_PM (Skim)"),pmS2nhMC.("*HTM_PM (Skim)"),pmS3nhMC.("*HTM_PM (Skim)"),
-  											evDanMC.("*STM_EV (Skim)"),evS2nhMC.("*HTM_EV (Skim)"),evS3nhMC.("*HTM_EV (Skim)")}
-  											
-  tollTimeCurrencies = {eaDatMC.("*STM_EA (Skim)"),eaS2thMC.("*HTM_EA (Skim)"),eaS3thMC.("*HTM_EA (Skim)"),
-  											amDatMC.("*STM_AM (Skim)"),amS2thMC.("*HTM_AM (Skim)"),amS3thMC.("*HTM_AM (Skim)"),
-  											mdDatMC.("*STM_MD (Skim)"),mdS2thMC.("*HTM_MD (Skim)"),mdS3thMC.("*HTM_MD (Skim)"),
-  											pmDatMC.("*STM_PM (Skim)"),pmS2thMC.("*HTM_PM (Skim)"),pmS3thMC.("*HTM_PM (Skim)"),
-  											evDatMC.("*STM_EV (Skim)"),evS2thMC.("*HTM_EV (Skim)"),evS3thMC.("*HTM_EV (Skim)")}
-  											                                                                      
-  											                                                                      //mod(eaS3thMC.("s3th_EA - itoll_EA"),10000),
-  											                                                                      
-  tollCostCurrencies = {eaDatMC.("dat_EA - itoll_EA"),eaS2thMC.("s2t_EA - itoll_EA"),eaS3thMC.("s3t_EA - itoll_EA"),
-  											amDatMC.("dat_AM - itoll_AM"),amS2thMC.("s2t_AM - itoll_AM"),amS3thMC.("s3t_AM - itoll_AM"),
-  											mdDatMC.("dat_MD - itoll_MD"),mdS2thMC.("s2t_MD - itoll_MD"),mdS3thMC.("s3t_MD - itoll_MD"),
-  											pmDatMC.("dat_PM - itoll_PM"),pmS2thMC.("s2t_PM - itoll_PM"),pmS3thMC.("s3t_PM - itoll_PM"),
-  											evDatMC.("dat_EV - itoll_EV"),evS2thMC.("s2t_EV - itoll_EV"),evS3thMC.("s3t_EV - itoll_EV")}									
-  
-  controlTaz = GetDataVector(controlTotalsView+"|", "taz", {{"Sort Order", {{"taz", "Ascending"}}}} )
-  controlWrk  = GetDataVector(controlTotalsView+"|", "work", {{"Sort Order", {{"taz", "Ascending"}}}} )
-  controlNon 	= GetDataVector(controlTotalsView+"|", "nonwork", {{"Sort Order", {{"taz", "Ascending"}}}} )
-  
-  // create mgra size vectrors
-  
-  mgraView = OpenTable("MGRA View", "CSV", {inputDir+"\\mgra13_based_input"+scenarioYear+".csv"}, {{"Shared", "True"}})
-   
-  mgra                            = GetDataVector(mgraView+"|", "mgra", {{"Sort Order", {{"mgra", "Ascending"}}}} )
-  taz                             = GetDataVector(mgraView+"|", "TAZ", {{"Sort Order", {{"mgra", "Ascending"}}}} )
-  hh                              = GetDataVector(mgraView+"|", "hh", {{"Sort Order", {{"mgra", "Ascending"}}}} )
-  emp_ag                          = GetDataVector(mgraView+"|", "emp_ag", {{"Sort Order", {{"mgra", "Ascending"}}}} )  
-  emp_const_non_bldg_prod         = GetDataVector(mgraView+"|", "emp_const_non_bldg_prod", {{"Sort Order", {{"mgra", "Ascending"}}}} )  
-  emp_const_non_bldg_office       = GetDataVector(mgraView+"|", "emp_const_non_bldg_office", {{"Sort Order", {{"mgra", "Ascending"}}}} )  
-  emp_utilities_prod              = GetDataVector(mgraView+"|", "emp_utilities_prod", {{"Sort Order", {{"mgra", "Ascending"}}}} )  
-  emp_utilities_office            = GetDataVector(mgraView+"|", "emp_utilities_office", {{"Sort Order", {{"mgra", "Ascending"}}}} )  
-  emp_const_bldg_prod             = GetDataVector(mgraView+"|", "emp_const_bldg_prod", {{"Sort Order", {{"mgra", "Ascending"}}}} )  
-  emp_const_bldg_office           = GetDataVector(mgraView+"|", "emp_const_bldg_office", {{"Sort Order", {{"mgra", "Ascending"}}}} )  
-  emp_mfg_prod                    = GetDataVector(mgraView+"|", "emp_mfg_prod", {{"Sort Order", {{"mgra", "Ascending"}}}} )  
-  emp_mfg_office                  = GetDataVector(mgraView+"|", "emp_mfg_office", {{"Sort Order", {{"mgra", "Ascending"}}}} )  
-  emp_whsle_whs                   = GetDataVector(mgraView+"|", "emp_whsle_whs", {{"Sort Order", {{"mgra", "Ascending"}}}} )  
-  emp_trans                       = GetDataVector(mgraView+"|", "emp_trans", {{"Sort Order", {{"mgra", "Ascending"}}}} )  
-  emp_retail                      = GetDataVector(mgraView+"|", "emp_retail", {{"Sort Order", {{"mgra", "Ascending"}}}} )  
-  emp_prof_bus_svcs               = GetDataVector(mgraView+"|", "emp_prof_bus_svcs", {{"Sort Order", {{"mgra", "Ascending"}}}} )  
-  emp_prof_bus_svcs_bldg_maint    = GetDataVector(mgraView+"|", "emp_prof_bus_svcs_bldg_maint", {{"Sort Order", {{"mgra", "Ascending"}}}} )  
-  emp_pvt_ed_k12                  = GetDataVector(mgraView+"|", "emp_pvt_ed_k12", {{"Sort Order", {{"mgra", "Ascending"}}}} )  
-  emp_pvt_ed_post_k12_oth         = GetDataVector(mgraView+"|", "emp_pvt_ed_post_k12_oth", {{"Sort Order", {{"mgra", "Ascending"}}}} )  
-  emp_health                      = GetDataVector(mgraView+"|", "emp_health", {{"Sort Order", {{"mgra", "Ascending"}}}} )  
-  emp_personal_svcs_office        = GetDataVector(mgraView+"|", "emp_personal_svcs_office", {{"Sort Order", {{"mgra", "Ascending"}}}} )  
-  emp_amusement                   = GetDataVector(mgraView+"|", "emp_amusement", {{"Sort Order", {{"mgra", "Ascending"}}}} )  
-  emp_hotel                       = GetDataVector(mgraView+"|", "emp_hotel", {{"Sort Order", {{"mgra", "Ascending"}}}} )  
-  emp_restaurant_bar              = GetDataVector(mgraView+"|", "emp_restaurant_bar", {{"Sort Order", {{"mgra", "Ascending"}}}} )  
-  emp_personal_svcs_retail        = GetDataVector(mgraView+"|", "emp_personal_svcs_retail", {{"Sort Order", {{"mgra", "Ascending"}}}} )  
-  emp_religious                   = GetDataVector(mgraView+"|", "emp_religious", {{"Sort Order", {{"mgra", "Ascending"}}}} )  
-  emp_pvt_hh                      = GetDataVector(mgraView+"|", "emp_pvt_hh", {{"Sort Order", {{"mgra", "Ascending"}}}} )  
-  emp_state_local_gov_ent         = GetDataVector(mgraView+"|", "emp_state_local_gov_ent", {{"Sort Order", {{"mgra", "Ascending"}}}} )  
-  emp_fed_non_mil                 = GetDataVector(mgraView+"|", "emp_fed_non_mil", {{"Sort Order", {{"mgra", "Ascending"}}}} )  
-  emp_fed_mil                     = GetDataVector(mgraView+"|", "emp_fed_mil", {{"Sort Order", {{"mgra", "Ascending"}}}} )  
-  emp_state_local_gov_blue        = GetDataVector(mgraView+"|", "emp_state_local_gov_blue", {{"Sort Order", {{"mgra", "Ascending"}}}} )  
-  emp_state_local_gov_white       = GetDataVector(mgraView+"|", "emp_state_local_gov_white", {{"Sort Order", {{"mgra", "Ascending"}}}} )  
-  emp_public_ed                   = GetDataVector(mgraView+"|", "emp_public_ed", {{"Sort Order", {{"mgra", "Ascending"}}}} )  
-
-  emp_blu = emp_const_non_bldg_prod + emp_const_non_bldg_office + emp_utilities_prod + emp_utilities_office + emp_const_bldg_prod + emp_const_bldg_office + emp_mfg_prod + emp_mfg_office + emp_whsle_whs + emp_trans
-  emp_svc = emp_prof_bus_svcs + emp_prof_bus_svcs_bldg_maint + emp_personal_svcs_office + emp_personal_svcs_retail
-  emp_edu = emp_pvt_ed_k12 + emp_pvt_ed_post_k12_oth + emp_public_ed
-  emp_gov = emp_state_local_gov_ent + emp_fed_non_mil + emp_fed_non_mil + emp_state_local_gov_blue + emp_state_local_gov_white
-  emp_ent = emp_amusement + emp_hotel + emp_restaurant_bar
-  emp_oth = emp_religious + emp_pvt_hh + emp_fed_mil
-  
-  wrk_size_mgra = 			(	emp_blu +
-  					1.364 * emp_retail +
-  					4.264 * emp_ent +
-  					0.781 * emp_svc +
-  					1.403 * emp_edu +
-  					1.779 * emp_health +
-  					0.819 * emp_gov +
-  					0.708 * emp_oth )
-  					
-  non_size_mgra =			(	hh +
-  					1.069 * emp_blu +
-  					4.001 * emp_retail +
-  					6.274 * emp_ent +
-  					0.901 * emp_svc +
-  					1.129 * emp_edu +
-  					2.754 * emp_health +
-  					1.407 * emp_gov +
-  					0.304 * emp_oth )
-  
-  // aggregate to TAZ
-  
-  rowLabels = GetMatrixRowLabels(mdDatMC.("Length (Skim)"))
-  numZones = rowLabels.length
-  dim wrkSizeTaz[numZones]
-  dim nonSizeTaz[numZones]
-
-   for i=1 to numZones do
-  	wrkSizeTaz[i] = 0
-  	nonSizeTaz[i] = 0
-  end	
-  
-  for i=1 to mgra.length do
-  	tazNumber = taz[i]
-  	wrkSizeTaz[tazNumber] = wrkSizeTaz[tazNumber] + wrk_size_mgra[i]
-  	nonSizeTaz[tazNumber] = nonSizeTaz[tazNumber] + non_size_mgra[i]
-  end
-  
-  wrkSizeVector = ArrayToVector(wrkSizeTaz,{{"Row Based","False"},{"Type","Float"}} )
-  nonSizeVector = ArrayToVector(nonSizeTaz,{{"Row Based","False"},{"Type","Float"}})
-  
-  
-  // Initialize matrices
-  
-  opts = {}
-  opts.Label = "Trips"
-  opts.Type = "Double"
-  opts.Tables = {'Trips'}
-  
-  opts.[File Name] = outputDir+"\\"+"usSdWrkPA.mtx"
-  wrkMatrixPA = CreateMatrixFromScratch("wrkMatrixPA",numZones,numZones,opts)
-  wrkCurrenPA = CreateMatrixCurrency(wrkMatrixPA,'Trips',,,)
-  
-  opts.[File Name] = outputDir+"\\"+"usSdNonPA.mtx"
-  nonMatrixPA = CreateMatrixFromScratch("nonMatrixPA",numZones,numZones,opts)
-  nonCurrenPA = CreateMatrixCurrency(nonMatrixPA,'Trips',,,)
-  
-  //create exponentiated distance impedance matrices
-   opts.Label = "Prob"
-   opts.Type = "Double"
-   opts.Tables = {'Prob'}
-   
-   opts.[File Name] = outputDir+"\\"+"wrkProb.mtx"
-   wrkProbMatrix = CreateMatrixFromScratch("wrkProb",numZones,numZones,opts)
-   wrkProb = CreateMatrixCurrency(wrkProbMatrix,'Prob',,,)
-   
-   opts.[File Name] = outputDir+"\\"+"nonProb.mtx"
-   nonProbMatrix = CreateMatrixFromScratch("nonProb",numZones,numZones,opts)
-   nonProb = CreateMatrixCurrency(nonProbMatrix,'Prob',,,)
-
-   wrkDistCoef = -0.029
-   nonDistCoef = -0.006
-  
-   wrkProb := wrkSizeVector * exp( wrkDistCoef * mdDatMC.("Length (Skim)"))
-   nonProb := nonSizeVector * exp( nonDistCoef * mdDatMC.("Length (Skim)"))
-   	
-   wrkSumVector = GetMatrixVector(wrkProb, {{"Marginal", "Row Sum"}})
-   wrkProb := wrkProb/wrkSumVector
-
-   nonSumVector  = GetMatrixVector(nonProb, {{"Marginal", "Row Sum"}})
-   nonProb := nonProb/nonSumVector
-  
-  wrkCurrenPA := 0
-  nonCurrenPA := 0
-  	
-  // Loop over external zones and set values in output matrix
   for i=1 to controlTaz.length do
   	
     wrkTotal = controlWrk[i]
@@ -693,5 +353,4 @@
    Return(1)
  	quit:
  		Return(0)
->>>>>>> df657456
 EndMacro