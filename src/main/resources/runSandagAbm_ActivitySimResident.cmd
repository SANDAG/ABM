--- conflicted
+++ resolved
@@ -75,13 +75,8 @@
 CD ..
 
 :: Run simulation.py
+%PYTHON3% src/asim/simulation.py -s settings_mp.yaml -c src/asim/configs/resident -c src/asim/configs/common -d input -d output/skims -o output/resident || exit /b 2
 
-<<<<<<< HEAD
-%PYTHON3% src/asim/simulation.py -s settings_mp.yaml -c src/asim/configs/resident -c src/asim/configs/common -d input -d output/skims -o output/resident || exit /b 2
-=======
-%PYTHON3% src/asim/simulation.py -s settings_mp.yaml -c src/asim/configs/resident -c src/asim/configs/common -d input -d output/skims -o output/resident
-if ERRORLEVEL 1 exit 2
->>>>>>> bfbc5b75
 
 ::::::::::::::::::::::
 CD /d %ANACONDA2_DIR%\Scripts
