import pandas as pd
import numpy as np
import os
import yaml
from collections import OrderedDict
import openmatrix as omx


def compute_poe_accessibility(poe_id, colonias, colonia_pop_field, distance_param):

    pop = colonias[colonia_pop_field]
    dist_col = 'Distance_poe' + str(int(poe_id))
    dists = colonias[dist_col]
    dist_factors = np.exp(dists * distance_param)
    weighted_pop = dist_factors * pop
    total_poe_pop_access = np.log(weighted_pop.sum())

    return total_poe_pop_access


def get_poe_wait_times(settings):

    data_dir = settings['data_dir']
    wait_times = pd.read_csv(
        os.path.join(data_dir, settings['poe_wait_times_input_fname']))
    wait_times.rename(columns={
        'StandardWait': 'std_wait', 'SENTRIWait': 'sentri_wait',
        'PedestrianWait':'ped_wait'}, inplace=True)
    wait_times_wide = wait_times.pivot(
        index='poe',columns='StartPeriod', values=['std_wait','sentri_wait','ped_wait'])
    wait_times_wide.columns = [
        '_'.join([top, str(bottom)]) for top, bottom in wait_times_wide.columns]

    return wait_times_wide


def create_tours(tour_settings):

    crossing_type_dict = {0: 'non_sentri', 1: 'sentri'}
    num_tours = tour_settings['num_tours']
    sentri_share = tour_settings['sentri_share']
    lane_shares_by_purpose = tour_settings['lane_shares_by_purpose']
    purpose_probs_by_sentri = tour_settings['purpose_shares']
    
    tours = pd.DataFrame(
        index=range(num_tours),
        columns=['sentri_crossing', 'lane_type', 'lane_id', 'tour_type', 'purpose_id'])
    tours.index.name = 'tour_id'

    sentri_scaled_probs = np.subtract(np.array(list([sentri_share])), np.random.rand(num_tours, 1))
    sentri = (sentri_scaled_probs + 1).astype('i4')
    tours['sentri_crossing'] = sentri
    for sentri, group in tours.groupby('sentri_crossing'):
        num_xing_type_tours = len(group)
        crossing_type = crossing_type_dict[sentri]
        purpose_probs = OrderedDict(purpose_probs_by_sentri[crossing_type])
        id_to_purpose = {i: purpose for i, purpose in enumerate(purpose_probs.keys())}
        purpose_cum_probs = np.array(list(purpose_probs.values())).cumsum()
        purpose_scaled_probs = np.subtract(purpose_cum_probs, np.random.rand(num_xing_type_tours, 1))
        purpose = np.argmax((purpose_scaled_probs + 1.0).astype('i4'), axis=1)
        group['purpose_id'] = purpose
        tours.loc[group.index, 'purpose_id'] = purpose

    tours['tour_type'] = tours['purpose_id'].map(id_to_purpose)
    tours['tour_category'] = 'non_mandatory'
    tours.loc[tours['tour_type'].isin(['work', 'school']), 'tour_category'] = 'mandatory'
    
    # for xborder model, only 1 person per tour and 1 tour per person
    tours['number_of_participants'] = 1
    tours['tour_num'] = 1
    tours['tour_count'] = 1

    for purpose, df in tours.groupby('tour_type'):
        lane_probs = OrderedDict(lane_shares_by_purpose[purpose])
        id_to_lane = {i: lane for i, lane in enumerate(lane_probs.keys())}
        lane_cum_probs = np.array(list(lane_probs.values())).cumsum()
        lane_scaled_probs = np.subtract(lane_cum_probs, np.random.rand(len(df), 1))
        lane_id = np.argmax((lane_scaled_probs + 1.0).astype('i4'), axis=1)
        df['lane_id'] = lane_id
        df['lane_type'] = df['lane_id'].map(id_to_lane)
        tours.loc[df.index, 'lane_id'] = df['lane_id']
        tours.loc[df.index, 'lane_type'] = df['lane_type']

    return tours


def create_tour_od_alts(mazs, settings):
    # parameterize poe columns to include into the yaml
    poe_mazs = mazs.loc[mazs['poe_id'].notnull(), ['MAZ', 'poe_id', 'colonia_pop_accessibility']]
    poe_mazs.rename(columns={'poe_id': 'origin_poe_id', 'MAZ': 'origin_maz_id'}, inplace=True)
    ods = poe_mazs.reindex(poe_mazs.index.repeat(len(mazs))).reset_index(drop=True)
    ods['destination_maz_id'] = mazs.MAZ.tolist() * len(poe_mazs)
    ods = pd.merge(
    ods, mazs[[col for col in mazs.columns if col not in poe_mazs.columns]],
    left_on='destination_maz_id', right_on='MAZ')
    ods['alt'] = ods['origin_poe_id'].astype(int).astype(str) + '_' + ods['destination_maz_id'].astype(str)
    od_cols = ['origin_poe_id', 'origin_maz_id', 'destination_maz_id'] + [
    col for col in ods.columns if col in mazs.columns]
    ods = ods.set_index('alt')[od_cols]
    return ods


def create_households(num_tours):

    # one household per tour
    households = pd.DataFrame({'household_id': range(num_tours)})

    return households


def create_persons(settings, num_households):

    # one person per household
    persons = pd.DataFrame({'person_id': range(num_households)})
    persons['household_id'] = np.random.choice(num_households, num_households, replace=False)

    return persons


def _update_table(settings, data_dir, filter_col=None, filter_list=None):

    input_fname = settings['input_fname']
    output_fname = settings['output_fname']
    filter_col = settings.get('filter_col', filter_col)
    
    df = pd.read_csv(os.path.join(data_dir, input_fname))
    df.rename(columns=settings['rename_columns'], inplace=True)
    if filter_col:
        if filter_list is None:
            raise ValueError("filter_list param needed to filter table.")
        df = df.loc[df[filter_col].isin(filter_list)]
    df.to_csv(os.path.join(data_dir, output_fname), index=False)

    return


def create_maz_to_tap_drive(mazs, drive_skims):

    merged = pd.merge(mazs[['MAZ', 'TAZ']], drive_skims, on='TAZ')
    
    return merged


def _rename_skims(settings, skim_type):
    
    data_dir = settings['data_dir']
    skims_settings = settings['skims'][skim_type]
    periods = skims_settings.get('periods', [None])
    walk_speed = settings['walk_speed']

    for period in periods:
        
        if period:
            print('Processing {0} {1} skims.'.format(period, skim_type))
            input_base_fname = skims_settings['input_base_fname']
            output_base_fname = skims_settings['output_base_fname']
            input_fname = input_base_fname + '_' + period + '.omx'
            output_fname = output_base_fname + '_' + period + '.omx'
        else:
            print('Processing {0} skims.'.format(skim_type))
            input_fname = skims_settings['input_fname']
            output_fname = skims_settings['output_fname']

        skims = omx.open_file(
            os.path.join(data_dir, input_fname), 'a')
        skims.copy_file(
            os.path.join(data_dir, output_fname), overwrite=True)
        output_skims = omx.open_file(
            os.path.join(data_dir, output_fname), 'a')

        for skims_name in output_skims.list_matrices():
            name_elems = skims_name.split('_')
            new_name = '_'.join(name_elems[1:]) + '__' + name_elems[0]
            output_skims[skims_name].rename(new_name)

        if period == 'MD':
            output_skims.create_matrix('walkTime', obj=output_skims['SOV_NT_M_DIST__MD'][:, :])
            output_skims['walkTime'][:, :] = output_skims['walkTime'][:, :] / walk_speed * 60

        skims.close()
        output_skims.close()

    return


def create_taps_tap_lines(settings):
    
    skims_settings = settings['skims']
    data_dir = settings['data_dir']

    transit_skims = omx.open_file(
        os.path.join(data_dir, skims_settings['tap_to_tap']['input_fname']), 'a')
    all_taps = pd.DataFrame(pd.Series(list(transit_skims.root.lookup.zone_number)))
    all_taps.columns = ['TAP']
    all_taps.to_csv(os.path.join(data_dir, settings['taps_output_fname']), index=False)
    tap_lines = pd.read_csv(os.path.join(data_dir, settings['tap_lines_input_fname']))
    tap_lines.to_csv(os.path.join(data_dir, settings['tap_lines_output_fname'])) 

    transit_skims.close()

    return


def create_skims_and_tap_files(settings):

    skims_settings = settings['skims']
    data_dir = settings['data_dir']

    # # create taps files and transit skims
    # print('Creating tap files.')
    # transit_skims = omx.open_file(
    #     os.path.join(data_dir, skims_settings['tap_to_tap']['input_fname']), 'a')
    # all_taps = pd.DataFrame(pd.Series(list(transit_skims.root.lookup.zone_number)))
    # all_taps.columns = ['TAP']
    # all_taps.to_csv(os.path.join(data_dir, settings['taps_output_fname']), index=False)
    # tap_lines = pd.read_csv(os.path.join(data_dir, settings['tap_lines_input_fname']))
    # tap_lines.to_csv(os.path.join(data_dir, settings['tap_lines_output_fname']))
    # transit_skims.close()
    #
    #
    # # update skims/network data
    # print('Updating maz-to-maz skims.')
    # _update_table(skims_settings['maz_to_maz']['walk'], data_dir=settings['data_dir'])
    #
    # print('Updating maz-to-tap skims.')
    # _update_table(
    #     skims_settings['maz_to_tap']['walk'],
    #     data_dir=settings['data_dir'],
    #     filter_col='TAP', filter_list=all_taps.TAP.values)
    #
    # # rename transit and auto skims
    print('Renaming skim keys')
    for skim_type in ['tap_to_tap', 'taz_to_taz']:
        if skim_type == 'tap_to_tap':
            continue
        else:
            _rename_skims(settings, skim_type)


def create_stop_freq_specs(settings):

    probs_df = pd.read_csv(
        os.path.join(settings['data_dir'], settings['stop_frequency_input_fname']))
    probs_df.rename(columns={'Outbound': 'out', 'Inbound': 'in'}, inplace=True)
    probs_df['alt'] = probs_df['out'].astype(str) + 'out_' + probs_df['in'].astype(str) + 'in'

    # convert probs to utils
    probs_df['util'] = np.log(probs_df['Percent']).clip(lower=-999)
    
    # write out alts table
    alts_df = probs_df.drop_duplicates(['out','in','alt'])[['alt','out','in']]
    alts_df.to_csv(
        os.path.join(settings['config_dir'], settings['stop_frequency_output_fname']), index=False)

    purpose_id_map = settings['tours']['purpose_ids']

    # iterate through purposes and pivot probability lookup tables to
    # create MNL spec files with only ASC's (no covariates).
    for purpose, purpose_id in purpose_id_map.items():
        purpose_probs = probs_df.loc[probs_df['Purpose'] == purpose_id]
        alt_cols = alts_df['alt'].tolist()
        expr_df =  purpose_probs.pivot(
            index=['DurationLo','DurationHi'], columns='alt', values='util').reset_index()
        expr_df['Description'] = 'ASC for tour durations between ' + expr_df['DurationLo'].astype(str) + ' and ' + expr_df['DurationHi'].astype(str)
        expr_df['Expression'] = expr_df['DurationLo'].astype(str) + ' < duration_hours <= ' + expr_df['DurationHi'].astype(str)
        expr_df = expr_df.drop(columns=['DurationLo','DurationHi'])
        required_cols = ['Description', 'Expression']
        expr_df = expr_df[required_cols + [col for col in expr_df.columns if col not in required_cols]]

        # write out purpose-specific model spec
        expr_df.to_csv(
            os.path.join(settings['config_dir'], 'stop_frequency_{0}.csv'.format(purpose)), index=False)

    return


def update_trip_purpose_probs(settings):

    probs_df = pd.read_csv(os.path.join(settings['data_dir'], settings['trip_purpose_probs_input_fname']))
    purpose_id_map = settings['tours']['purpose_ids']
    purp_id_to_name = {v: k for k, v in purpose_id_map.items()}
    probs_df.rename(columns={
        'StopNum': 'trip_num', 'Multiple': 'multistop',
        'StopPurp0': purp_id_to_name[0], 'StopPurp1': purp_id_to_name[1],
        'StopPurp2': purp_id_to_name[2], 'StopPurp3': purp_id_to_name[3],
        'StopPurp4': purp_id_to_name[4], 'StopPurp5': purp_id_to_name[5]}, inplace=True)
    probs_df['outbound'] = ~probs_df['Inbound'].astype(bool)
    probs_df['primary_purpose'] = probs_df['TourPurp'].map(purp_id_to_name)
    probs_df = probs_df[
        ['primary_purpose','outbound', 'trip_num', 'multistop'] + [purp for purp in purpose_id_map.keys()]]
    probs_df.to_csv(
        os.path.join(settings['config_dir'], settings['trip_purpose_probs_output_fname']),
        index=False)

    return


def create_trip_scheduling_duration_probs(settings):

    data_dir = settings['data_dir']
    config_dir = settings['config_dir']

    outbound = pd.read_csv(os.path.join(data_dir, settings['trip_scheduling_probs_input_fnames']['outbound']))
    outbound['outbound'] = True
    inbound = pd.read_csv(os.path.join(data_dir, settings['trip_scheduling_probs_input_fnames']['inbound']))
    inbound['outbound'] = False
    assert len(outbound) == len(inbound)

    outbound = outbound.melt(
        id_vars=['RemainingLow','RemainingHigh','Stop','outbound'], var_name='duration_offset', value_name='prob')
    inbound = inbound.melt(
        id_vars=['RemainingLow','RemainingHigh','Stop','outbound'], var_name='duration_offset', value_name='prob')
    
    duration_probs = pd.concat((outbound, inbound), axis=0, ignore_index=True)
    duration_probs.rename(columns={
        'Stop': 'stop_num',
        'RemainingHigh': 'periods_left_max',
        'RemainingLow': 'periods_left_min'}, inplace=True)
    duration_probs.to_csv(
        os.path.join(config_dir, settings['trip_scheduling_probs_output_fname']),
        index=False)

    return


def update_tour_purpose_reassignment_probs(settings):

    data_dir = settings['data_dir']
    config_dir = settings['config_dir']
    poe_settings = settings['poes']
    probs_df = pd.read_csv(os.path.join(data_dir, settings['tour_purpose_control_probs_input_fname']))
    probs_df['Description'] = probs_df['Description'].str.lower()
    probs_df.columns = ['Purpose', 'Description'] + [poe_settings[poe_id]['maz_id'] for poe_id in range(len(poe_settings.keys()))]
    probs_df.to_csv(os.path.join(config_dir, settings['tour_purpose_control_probs_output_fname']), index=False)

    return


if __name__ == '__main__':

    # load settings
    with open('cross_border_preprocessing.yaml') as f:
        settings = yaml.load(f, Loader=yaml.FullLoader)
<<<<<<< HEAD
    # data_dir = settings['data_dir']
    # config_dir = settings['config_dir']
    # maz_input_fname = settings['maz_input_fname']
    # maz_id_field = settings['maz_id_field']
    # poe_id_field = settings['poe_id_field']
    # poe_access_field = settings['poe_access_field']
    # colonia_input_fname = settings['colonia_input_fname']
    # colonia_pop_field = settings['colonia_pop_field']
    # distance_param = settings['distance_param']
    # tour_settings = settings['tours']
    # poe_settings = settings['poes']
    # mazs_output_fname = settings['mazs_output_fname']
    # households_output_fname = settings['households_output_fname']
    # persons_output_fname = settings['persons_output_fname']
    # tours_output_fname = settings['tours_output_fname']
    # skims_settings = settings['skims']
    #
    # # # load land use data
    # colonias = pd.read_csv(os.path.join(data_dir, colonia_input_fname))
    # mazs = pd.read_csv(os.path.join(data_dir, maz_input_fname))
    #
    # # get poe id for maz's that have one
    # mazs[poe_id_field] = None
    # for poe_id, poe_attrs in poe_settings.items():
    #     maz_mask = mazs[maz_id_field] == poe_attrs['maz_id']
    #     mazs.loc[maz_mask, poe_id_field] = poe_id
    #
    # # compute colonia accessibility for poe mazs
    # mazs[poe_access_field] = None
    # poe_mask = ~pd.isnull(mazs[poe_id_field])
    # mazs.loc[poe_mask, poe_access_field] = mazs.loc[poe_mask, poe_id_field].apply(
    #     compute_poe_accessibility, colonias=colonias, colonia_pop_field=colonia_pop_field,
    #     distance_param=distance_param)
    # mazs = mazs.rename(columns={'mgra': 'MAZ', 'taz': 'TAZ'})
    #
    # # merge in wide wait times
    # wide_wait_times = get_poe_wait_times(settings)
    # mazs = pd.merge(mazs, wide_wait_times, left_on='poe_id', right_on='poe', how='left')
    #
    # # create tours
    # tours = create_tours(tour_settings)
    #
    # # create households, 1 per tour
    # num_tours = tour_settings['num_tours']
    # households = create_households(num_tours)
    #
    # # create persons, 1 per household
    # num_households = len(households)
    # persons = create_persons(settings, num_households)
    #
    # # assign persons and households to tours
    # tours['household_id'] = np.random.choice(num_tours, num_tours, replace=False)
    # tours['person_id'] = persons.set_index('household_id').reindex(tours['household_id'])['person_id'].values
    #
    # # reformat table of tour scheduling prob
    # scheduling_probs = pd.read_csv(
    #     os.path.join(settings['data_dir'], settings['tour_scheduling_probs_input_fname']))
    # tour_scheduling_alts = scheduling_probs.rename(
    #     columns={'EntryPeriod': 'start', 'ReturnPeriod': 'end'}).drop_duplicates(['start','end'])[['start', 'end']]
    # scheduling_probs.rename(columns={
    #     'Purpose': 'purpose_id', 'EntryPeriod': 'entry_period',
    #     'ReturnPeriod': 'return_period', 'Percent': 'prob'}, inplace=True)
    # scheduling_probs = scheduling_probs.pivot(
    #     index='purpose_id', columns=['entry_period','return_period'], values='prob')
    # scheduling_probs.columns = [str(col[0]) + '_' + str(col[1]) for col in scheduling_probs.columns]
    #
    # # store results
    # mazs.to_csv(os.path.join(data_dir, mazs_output_fname), index=False)
    # tours.to_csv(os.path.join(data_dir, tours_output_fname))
    # households.to_csv(os.path.join(data_dir, households_output_fname), index=False)
    # persons.to_csv(os.path.join(data_dir, persons_output_fname), index=False)
    # scheduling_probs.to_csv(os.path.join(config_dir, settings['tour_scheduling_probs_output_fname']))
    # tour_scheduling_alts.to_csv(os.path.join(config_dir, settings['tour_scheduling_alts_output_fname']), index=False)
=======
    data_dir = settings['data_dir']
    config_dir = settings['config_dir']
    maz_input_fname = settings['maz_input_fname']
    maz_id_field = settings['maz_id_field']
    poe_id_field = settings['poe_id_field']
    poe_access_field = settings['poe_access_field']
    colonia_input_fname = settings['colonia_input_fname']
    colonia_pop_field = settings['colonia_pop_field']
    distance_param = settings['distance_param']
    tour_settings = settings['tours']
    poe_settings = settings['poes']
    mazs_output_fname = settings['mazs_output_fname']
    households_output_fname = settings['households_output_fname']
    persons_output_fname = settings['persons_output_fname']
    tours_output_fname = settings['tours_output_fname']
    skims_settings = settings['skims']
    
    # load land use data
    colonias = pd.read_csv(os.path.join(data_dir, colonia_input_fname))
    mazs = pd.read_csv(os.path.join(data_dir, maz_input_fname))

    # get poe id for maz's that have one
    mazs[poe_id_field] = None
    for poe_id, poe_attrs in poe_settings.items():
        maz_mask = mazs[maz_id_field] == poe_attrs['maz_id']
        mazs.loc[maz_mask, poe_id_field] = poe_id

    # compute colonia accessibility for poe mazs
    mazs[poe_access_field] = None
    poe_mask = ~pd.isnull(mazs[poe_id_field])
    mazs.loc[poe_mask, poe_access_field] = mazs.loc[poe_mask, poe_id_field].apply(
        compute_poe_accessibility, colonias=colonias, colonia_pop_field=colonia_pop_field,
        distance_param=distance_param)
    mazs = mazs.rename(columns={'mgra': 'MAZ', 'taz': 'TAZ'})

    # merge in wide wait times
    wide_wait_times = get_poe_wait_times(settings)
    mazs = pd.merge(mazs, wide_wait_times, left_on='poe_id', right_on='poe', how='left')

    # create tours
    tours = create_tours(tour_settings)

    # create households, 1 per tour
    num_tours = tour_settings['num_tours']
    households = create_households(num_tours)

    # create persons, 1 per household
    num_households = len(households)
    persons = create_persons(settings, num_households)

    # assign persons and households to tours
    tours['household_id'] = np.random.choice(num_tours, num_tours, replace=False)
    tours['person_id'] = persons.set_index('household_id').reindex(tours['household_id'])['person_id'].values

    # reformat table of tour scheduling prob
    scheduling_probs = pd.read_csv(
        os.path.join(settings['data_dir'], settings['tour_scheduling_probs_input_fname']))
    tour_scheduling_alts = scheduling_probs.rename(
        columns={'EntryPeriod': 'start', 'ReturnPeriod': 'end'}).drop_duplicates(['start','end'])[['start', 'end']]
    scheduling_probs.rename(columns={
        'Purpose': 'purpose_id', 'EntryPeriod': 'entry_period',
        'ReturnPeriod': 'return_period', 'Percent': 'prob'}, inplace=True)
    scheduling_probs = scheduling_probs.pivot(
        index='purpose_id', columns=['entry_period','return_period'], values='prob')
    scheduling_probs.columns = [str(col[0]) + '_' + str(col[1]) for col in scheduling_probs.columns]

    # store results
    mazs.to_csv(os.path.join(data_dir, mazs_output_fname), index=False)
    tours.to_csv(os.path.join(data_dir, tours_output_fname))
    households.to_csv(os.path.join(data_dir, households_output_fname), index=False)
    persons.to_csv(os.path.join(data_dir, persons_output_fname), index=False)
    scheduling_probs.to_csv(os.path.join(config_dir, settings['tour_scheduling_probs_output_fname']))
    tour_scheduling_alts.to_csv(os.path.join(config_dir, settings['tour_scheduling_alts_output_fname']), index=False)
>>>>>>> 36478c5d

    # update the skims
    create_skims_and_tap_files(settings)
    #
    # # create_stop_freq_specs(settings)
    # update_trip_purpose_probs(settings)
    #
    # # process duration-based trip scheduling probs
    # create_trip_scheduling_duration_probs(settings)
    #
    # # copy tour purpose by probs table
    # update_tour_purpose_reassignment_probs(settings)<|MERGE_RESOLUTION|>--- conflicted
+++ resolved
@@ -341,81 +341,7 @@
     # load settings
     with open('cross_border_preprocessing.yaml') as f:
         settings = yaml.load(f, Loader=yaml.FullLoader)
-<<<<<<< HEAD
-    # data_dir = settings['data_dir']
-    # config_dir = settings['config_dir']
-    # maz_input_fname = settings['maz_input_fname']
-    # maz_id_field = settings['maz_id_field']
-    # poe_id_field = settings['poe_id_field']
-    # poe_access_field = settings['poe_access_field']
-    # colonia_input_fname = settings['colonia_input_fname']
-    # colonia_pop_field = settings['colonia_pop_field']
-    # distance_param = settings['distance_param']
-    # tour_settings = settings['tours']
-    # poe_settings = settings['poes']
-    # mazs_output_fname = settings['mazs_output_fname']
-    # households_output_fname = settings['households_output_fname']
-    # persons_output_fname = settings['persons_output_fname']
-    # tours_output_fname = settings['tours_output_fname']
-    # skims_settings = settings['skims']
-    #
-    # # # load land use data
-    # colonias = pd.read_csv(os.path.join(data_dir, colonia_input_fname))
-    # mazs = pd.read_csv(os.path.join(data_dir, maz_input_fname))
-    #
-    # # get poe id for maz's that have one
-    # mazs[poe_id_field] = None
-    # for poe_id, poe_attrs in poe_settings.items():
-    #     maz_mask = mazs[maz_id_field] == poe_attrs['maz_id']
-    #     mazs.loc[maz_mask, poe_id_field] = poe_id
-    #
-    # # compute colonia accessibility for poe mazs
-    # mazs[poe_access_field] = None
-    # poe_mask = ~pd.isnull(mazs[poe_id_field])
-    # mazs.loc[poe_mask, poe_access_field] = mazs.loc[poe_mask, poe_id_field].apply(
-    #     compute_poe_accessibility, colonias=colonias, colonia_pop_field=colonia_pop_field,
-    #     distance_param=distance_param)
-    # mazs = mazs.rename(columns={'mgra': 'MAZ', 'taz': 'TAZ'})
-    #
-    # # merge in wide wait times
-    # wide_wait_times = get_poe_wait_times(settings)
-    # mazs = pd.merge(mazs, wide_wait_times, left_on='poe_id', right_on='poe', how='left')
-    #
-    # # create tours
-    # tours = create_tours(tour_settings)
-    #
-    # # create households, 1 per tour
-    # num_tours = tour_settings['num_tours']
-    # households = create_households(num_tours)
-    #
-    # # create persons, 1 per household
-    # num_households = len(households)
-    # persons = create_persons(settings, num_households)
-    #
-    # # assign persons and households to tours
-    # tours['household_id'] = np.random.choice(num_tours, num_tours, replace=False)
-    # tours['person_id'] = persons.set_index('household_id').reindex(tours['household_id'])['person_id'].values
-    #
-    # # reformat table of tour scheduling prob
-    # scheduling_probs = pd.read_csv(
-    #     os.path.join(settings['data_dir'], settings['tour_scheduling_probs_input_fname']))
-    # tour_scheduling_alts = scheduling_probs.rename(
-    #     columns={'EntryPeriod': 'start', 'ReturnPeriod': 'end'}).drop_duplicates(['start','end'])[['start', 'end']]
-    # scheduling_probs.rename(columns={
-    #     'Purpose': 'purpose_id', 'EntryPeriod': 'entry_period',
-    #     'ReturnPeriod': 'return_period', 'Percent': 'prob'}, inplace=True)
-    # scheduling_probs = scheduling_probs.pivot(
-    #     index='purpose_id', columns=['entry_period','return_period'], values='prob')
-    # scheduling_probs.columns = [str(col[0]) + '_' + str(col[1]) for col in scheduling_probs.columns]
-    #
-    # # store results
-    # mazs.to_csv(os.path.join(data_dir, mazs_output_fname), index=False)
-    # tours.to_csv(os.path.join(data_dir, tours_output_fname))
-    # households.to_csv(os.path.join(data_dir, households_output_fname), index=False)
-    # persons.to_csv(os.path.join(data_dir, persons_output_fname), index=False)
-    # scheduling_probs.to_csv(os.path.join(config_dir, settings['tour_scheduling_probs_output_fname']))
-    # tour_scheduling_alts.to_csv(os.path.join(config_dir, settings['tour_scheduling_alts_output_fname']), index=False)
-=======
+
     data_dir = settings['data_dir']
     config_dir = settings['config_dir']
     maz_input_fname = settings['maz_input_fname']
@@ -489,7 +415,6 @@
     persons.to_csv(os.path.join(data_dir, persons_output_fname), index=False)
     scheduling_probs.to_csv(os.path.join(config_dir, settings['tour_scheduling_probs_output_fname']))
     tour_scheduling_alts.to_csv(os.path.join(config_dir, settings['tour_scheduling_alts_output_fname']), index=False)
->>>>>>> 36478c5d
 
     # update the skims
     create_skims_and_tap_files(settings)
