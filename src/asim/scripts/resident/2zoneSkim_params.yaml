# Shapefiles and zonal setup - shapefile, expected to be in %INPUT_FOLDER%
mazfile_name: "SANDAG_MGRA.shp" 
maz_shape_maz_id: "MGRA"

# stop attributes CSV, expected to be in %INPUT_FOLDER%
stop_attributes:
    file: "trstop.csv"
    id_field: "Stop_ID"
    x_field: "Longitude"
    y_field: "Latitude"

# route attributes CSV, expected to be in %INPUT_FOLDER%
route_attributes:
    file: "trrt.csv"
    rid_field: "Route_ID"
    mode: "Mode"
    r_config: "Config"

mmms: 
    shapefile_name: "SANDAG_Bike_Net.shp"
    shapefile_node_name: "SANDAG_Bike_Node.shp"
    mmms_link_ref_id: "A" 
    mmms_link_nref_id: "B"
    mmms_link_id: "ROADSEGID" 
    mmms_link_dirtravelAB: "AB_Lanes"
    mmms_link_dirtravelBA: "BA_Lanes"
    mmms_link_fc: "Func_Class"
    mmms_link_len: "Shape_Leng"
    max_maz_maz_walk_dist_feet: 15840
    max_maz_maz_bike_dist_feet: 26400
<<<<<<< HEAD
    max_maz_local_bus_stop_walk_dist_feet: 23760     # 0.55 miles 
    max_maz_premium_transit_stop_walk_dist_feet: 23760   # 
    walk_speed_mph: 3.0 ## ask Nagendra for that
=======
    max_maz_local_bus_stop_walk_dist_feet: 5280     # 1 mile
    max_maz_premium_transit_stop_walk_dist_feet: 6336   # 1.2 miles
    walk_speed_mph: 3.0
>>>>>>> 8fba74a3
    drive_speed_mph: 25.0
    maz_maz_walk_output: "maz_maz_walk.csv"
    maz_maz_bike_output: "maz_maz_bike.csv"<|MERGE_RESOLUTION|>--- conflicted
+++ resolved
@@ -28,15 +28,9 @@
     mmms_link_len: "Shape_Leng"
     max_maz_maz_walk_dist_feet: 15840
     max_maz_maz_bike_dist_feet: 26400
-<<<<<<< HEAD
-    max_maz_local_bus_stop_walk_dist_feet: 23760     # 0.55 miles 
-    max_maz_premium_transit_stop_walk_dist_feet: 23760   # 
-    walk_speed_mph: 3.0 ## ask Nagendra for that
-=======
     max_maz_local_bus_stop_walk_dist_feet: 5280     # 1 mile
     max_maz_premium_transit_stop_walk_dist_feet: 6336   # 1.2 miles
     walk_speed_mph: 3.0
->>>>>>> 8fba74a3
     drive_speed_mph: 25.0
     maz_maz_walk_output: "maz_maz_walk.csv"
     maz_maz_bike_output: "maz_maz_bike.csv"