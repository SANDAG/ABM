# ActivitySim
# See full license in LICENSE.txt.
import datetime
import git
import logging
import os
import socket
import uuid
import yaml

import numpy as np
import pandas as pd

from activitysim.core import config, inject, pipeline, tracing
from activitysim.core.config import setting
from azure.storage.blob import ContainerClient
from azure.core.exceptions import ServiceRequestError
from io import BytesIO
from io import StringIO

# from io import StringIO

logger = logging.getLogger("activitysim")


def find_git_folder(code_folder, path_level):
    """
    Returns the path to the .git folder

    Parameters
    ----------
    code folder: str
    path_level: str

    Returns
    -------
    git_dir: str
        The path to the .git folder.
    """

    git_dir = os.path.abspath(os.path.join(code_folder, path_level))
    git_folder = os.path.join(git_dir, ".git")
    return git_folder


def get_commit_info(repo_path):
    """
    Returns a dictionary containing the short commit hash and branch name of the Git repository
    at the specified path.

    Parameters
    ----------
    repo_path (str): The path to the Git repository.

    Returns
    -------
    dict: A dictionary with the following keys:
            - short_commit_hash (str): The first 7 characters of the current commit hash.
            - branch_name (str): The name of the current active branch.
            If the repository path is not a Git repository, both values will be empty strings.
    """

    commit_hash = ""
    branch_name = ""

    if os.path.isdir(repo_path):
        try:
            repo = git.Repo(repo_path)
            if repo.head.is_valid():
                commit_hash = repo.head.commit.hexsha[:7]
                if not repo.head.is_detached:
                    branch_name = repo.active_branch.name
            else:
                branch_name = repo.active_branch.name
                branch_file = open(repo_path + "\\refs\\heads\\" + branch_name, "r")
                commit_hash = branch_file.read()[:7]
                # commit_hash = branch_file.read(7)
                branch_file.close()
        except (git.InvalidGitRepositoryError, AttributeError, FileNotFoundError):
            pass

    return {"short_commit_hash": commit_hash, "branch_name": branch_name}


def calc_execute_time(resume_after):
    """
    Calculates the total time from timing log file.

    Args:
        resume_after (string): model step to resume after or None.

    Returns:
        float: The total time in minutes.

    """
    with config.open_log_file("timing_log.csv", "r") as log_file:
        time_in_min = 0
        model_step_found = False
        time_trace = {}
        for line in log_file:
            timing_log_row = line.strip().split(",")
            if resume_after is not None and timing_log_row[1] == resume_after:
                model_step_found = True
                continue  # skip this line and move on to the next one
            if resume_after is not None and not model_step_found:
                continue  # skip all lines until the keyword is found
            try:
                model_step = timing_log_row[1]
                time_in_min = float(timing_log_row[3])
            except ValueError:
                continue  # skip this line if last value is not a float
            time_trace[model_step] = time_in_min

    # Sum the values in the dictionary
    total_time = sum(mins for mins in time_trace.values())

    return total_time


def drop_duplicate_column(table_df, table_name, column_name):
    """
    Drops a column from table if it exists.

    Args:
        table_df (pandas.DataFrame): The DataFrame from which the column should be dropped.
        table_name (str): The name of the table or DataFrame.
        column_name (str): The name of the column to be dropped.

    Returns:
        None

    """
    if column_name in table_df.columns:
        table_df.drop(column_name, axis=1, inplace=True)
        logger.info(f"Dropped duplicate column {column_name} in {table_name}")


def create_metadata_df(input_dir, ts, time_to_write, EMME_metadata):
    """
    create a metadata dataframe containing the git commit, branch, model run timestamp, guid,
    and input data dir.

    Parameters
    ----------
    input_dir: str
       path to the input directory (crop or full)
    guid: str
        unique identifier for model run
    now: str
       timestamp

    Returns
    -------
    metadata_df : pandas.DataFrame
        description of the model run and columns (guid and model run
        timestamp) to join tables (e.g. persons and trips) in a given model run.
    """

    # repo branch name and commit hash: activitysim
    asim_git_folder = find_git_folder(pipeline.__file__, "../../..")
    asim_commit_info = get_commit_info(asim_git_folder)

    # repo branch name and commit hash: abm3
    abm_configs_dir = inject.get_injectable("configs_dir")[0]
    abm_path_level = ".."
    # check one to four levels up for git folder
    for i in range(4):
        abm_git_folder = find_git_folder(abm_configs_dir, abm_path_level)
        if os.path.exists(abm_git_folder):
            break
        else:
            abm_path_level += "/.."
    abm_commit_info = get_commit_info(abm_git_folder)

    machine_name = socket.gethostname()
    model_name = os.path.basename(abm_configs_dir)
    inputdir, inputfile = os.path.split(input_dir)  # os.path.split(data_dir[0])

    settings = inject.get_injectable("settings")
    settings_to_write = ["households_sample_size", "resume_after", "multiprocess"]
    default_value = "None"
    metadata_settings = {}
    for key in settings_to_write:
        try:
            value = settings[key]
        except KeyError:
            value = default_value  # None, if not in settings
        metadata_settings[key] = value

    total_time = calc_execute_time(metadata_settings["resume_after"]) + time_to_write

    metadata = {
        "scenario_name": [EMME_metadata["scenario_title"]],
        "scenario_yr": [EMME_metadata["scenario_year"]],
        "login_name": [EMME_metadata["username"]],
        "machine_name": [machine_name],
        "model": [model_name],
        "asim_branch_name": [asim_commit_info["branch_name"]],
        "asim_commit_hash": [asim_commit_info["short_commit_hash"]],
        "abm_branch_name": [abm_commit_info["branch_name"]],
        "abm_commit_hash": [abm_commit_info["short_commit_hash"]],
        "input_file": [inputfile],
        "hh_sample_size": metadata_settings["households_sample_size"],
        "resume_after": metadata_settings["resume_after"],
        "multiprocess": metadata_settings["multiprocess"],
        "time_to_execute": [total_time],
        "scenario_guid": [EMME_metadata["scenario_guid"]],
        "current_iteration" : [EMME_metadata["current_iteration"]],
        "end_iteration" : [EMME_metadata["end_iteration"]],
        "main_directory" : [EMME_metadata["main_directory"]],
        "select_link" : [EMME_metadata["select_link"]]
    }

    meta_df = pd.DataFrame(metadata)

    # add the timestamp as a new column to the DataFrame
    meta_df["scenario_ts"] = pd.to_datetime(ts)

    return meta_df


def final_trips_column_filter(df):
    # get list of columns to go into final trip table
    output_settings_file_name = "..\common\outputs.yaml"
    output_settings = config.read_model_settings(output_settings_file_name)
    remove_cols = output_settings["REMOVE_COLUMNS"]

    remove_filter = df.filter(remove_cols)
    df_removed = df.drop(columns=remove_filter)
    df_removed.name = df.name
    
    return df_removed


def write_summarize_files(
    summarize_dir, timestamp_str, guid, year_folder, month_folder, day_folder, container, current_ts
):
    """
    Write output from the summarize model to the Azure Storage container.

    Parameters:
        summarize_dir (str): Directory path containing the output summarize files.
        timestamp_str (str): Timestamp string used for generating output filenames.
        guid (str): Unique identifier for scenario.
        year_folder (str): Year folder used in the Azure Blob Storage path.
        month_folder (str): Month folder used in the Azure Blob Storage path.
        container (azure.storage.blob.ContainerClient): Azure Blob Storage container client.

    Returns:
        None
    """
    for summarize_file in os.listdir(summarize_dir):
        if summarize_file.endswith(".csv"):
            # Extract the base filename and extension from the input file.
            base_summarize_filename, ext = os.path.splitext(
                os.path.basename(summarize_file)
            )

            # Generate the output filename using the given timestamp and guid.
            summarize_out_file = f"{base_summarize_filename}_{timestamp_str}_{guid}.csv"

            # Create the Blob Storage path for the output file.
            summarize_path = f"summarize/{base_summarize_filename}/{year_folder}/{month_folder}/{day_folder}/{summarize_out_file}"

            # Read the CSV data from the summarize folder.
            summarize_df = pd.read_csv(os.path.join(summarize_dir, summarize_file))

            # Add scenario info
            summarize_df["scenario_ts"] = pd.to_datetime(current_ts)
            summarize_df["scenario_guid"] = guid

            # Prepare the CSV data to be written to data lake.
            output = StringIO()
            output = summarize_df.to_csv(
                date_format="%Y-%m-%d %H:%M:%S", index=False, encoding="utf-8"
            )

            # Upload the data to Azure Blob Storage.
            blob_client = container.upload_blob(
                name=summarize_path, data=output, encoding="utf-8", overwrite=True
            )


def get_output_table(table_name, output_tables_settings):
    """
    Get outputs as specified by output_tables list in settings file.

    'output_tables' can specify either a list of output tables to include or to skip
    if no output_tables list is specified, then all checkpointed tables will be written

    To write all output tables EXCEPT the households and persons tables:

    ::

      output_tables:
        action: skip
        tables:
          - households
          - persons

    To write ONLY the households table:

    ::

      output_tables:
        action: include
        tables:
           - households

    To write tables into a single HDF5 store instead of individual CSVs, use the h5_store flag:

    ::

      output_tables:
        h5_store: True
        action: include
        tables:
           - households

    Parameters
    ----------
    output_dir: str

    """
    sort = output_tables_settings.get("sort", False)

    if not isinstance(table_name, str):
        table_decode_cols = table_name.get("decode_columns", {})
        table_name = table_name["tablename"]
    else:
        table_decode_cols = {}

    if table_name == "checkpoints":
        output_table = pipeline.get_checkpoints()
    else:
        # if table_name not in registered_tables:
        #     logger.warning("Skipping '%s': Table not found." % table_name)
        #     continue
        output_table = pipeline.get_table(table_name)
        if sort:
            traceable_table_indexes = inject.get_injectable(
                "traceable_table_indexes", {}
            )

            if output_table.index.name in traceable_table_indexes:
                output_table = output_table.sort_index()
                logger.debug(
                    f"write_to_datalake sorting {table_name} on index {output_table.index.name}"
                )
            else:
                # find all registered columns we can use to sort this table
                # (they are ordered appropriately in traceable_table_indexes)
                sort_columns = [
                    c for c in traceable_table_indexes if c in output_table.columns
                ]
                if len(sort_columns) > 0:
                    output_table = output_table.sort_values(by=sort_columns)
                    logger.debug(
                        f"write_tables sorting {table_name} on columns {sort_columns}"
                    )
                else:
                    logger.debug(
                        f"write_tables sorting {table_name} on unrecognized index {output_table.index.name}"
                    )
                    output_table = output_table.sort_index()

    if config.setting("recode_pipeline_columns", True):
        for colname, decode_instruction in table_decode_cols.items():
            if "|" in decode_instruction:
                decode_filter, decode_instruction = decode_instruction.split("|")
                decode_filter = decode_filter.strip()
                decode_instruction = decode_instruction.strip()
            else:
                decode_filter = None
            if "." not in decode_instruction:
                lookup_col = decode_instruction
                source_table = table_name
                parent_table = output_table
            else:
                source_table, lookup_col = decode_instruction.split(".")
                parent_table = inject.get_table(source_table)
            try:
                map_col = parent_table[f"_original_{lookup_col}"]
            except KeyError:
                map_col = parent_table[lookup_col]
            map_col = np.asarray(map_col)
            map_func = map_col.__getitem__
            if decode_filter:
                if decode_filter == "nonnegative":

                    def map_func(x):
                        return x if x < 0 else map_col[x]

                else:
                    raise ValueError(f"unknown decode_filter {decode_filter}")
            if colname in output_table.columns:
                output_table[colname] = output_table[colname].astype(int).map(map_func)
            elif colname == output_table.index.name:
                output_table.index = output_table.index.astype(int).map(map_func)
            # drop _original_x from table if it is duplicative
            if source_table == table_name and f"_original_{lookup_col}" in output_table:
                output_table = output_table.drop(columns=[f"_original_{lookup_col}"])

    # set sample rate to float
    if table_name == "households":
        output_table["sample_rate"] = output_table["sample_rate"].astype(float)

    # # drop write_trip_matrice skim columns
    # if table_name == "trips":
    #     output_table = final_trips_column_filter(output_table)
    #     output_table.reset_index(drop=False, inplace=True)

    # split vehicle_type column
    if table_name == "vehicles":
        output_table[["vehicle_category", "num_occupants", "fuel_type"]] = output_table[
            "vehicle_type"
        ].str.split(pat="_", expand=True)
        # output_table.drop(columns={'vehicle_type'}, inplace=True) ## TODO decide whether to drop column here or in bronze -> silver filter

    output_table.name = table_name
    return output_table


def write_model_output_to_local(output_table: pd.DataFrame(), output_tables_settings):
    """
    Write pipeline tables as csv files to local drive.
    """
    prefix = output_tables_settings.get("prefix", "final_")
    h5_store = output_tables_settings.get("h5_store", False)

    if h5_store:
        file_path = config.output_file_path("%soutput_tables.h5" % prefix)
        output_table.to_hdf(file_path, key=output_table.name, mode="a", format="fixed")
    else:
        file_name = "%s%s.csv" % (prefix, output_table.name)
        file_path = config.output_file_path(file_name)

        # include the index if it has a name or is a MultiIndex
        write_index = output_table.index.name is not None or isinstance(
            output_table.index, pd.MultiIndex
        )
        output_table.to_csv(file_path, index=write_index)


def connect_to_Azure(path_override=None):
    """
    Check if Azure Storage SAS Token is properly configured in local machine's environment.
        Return Azure ContainerClient and boolean indicating cloud connection was made successfully.
        If it is not, pass argument back to write_to_datalake to only write outputs locally.

    Include stand-in path_override parameter for future config options
    """
    try:
        sas_url = os.environ["AZURE_STORAGE_SAS_TOKEN"]
        container = ContainerClient.from_container_url(sas_url)
<<<<<<< HEAD
        container.get_account_information()
=======
        logger.info("write_to_datalake step connected to Azure container")
>>>>>>> c1bc0ed7
        return True, container
    except KeyError as e:
        error_statment = f"{e}: write_to_datalake could not find SAS_Token in environment, only writing tables locally\n"
        print(error_statement, "\n")
        logger.debug(error_statement)
        return False, None
    except ServiceRequestError as e:
        error_statement = f"""
            {e}: write_to_datalake had issue connecting to Azure container using SAS_Token in environment,
            token likely malconfigured, only writing tables locally"""
        print(error_statement,"\n")
        logger.debug(error_statement)
        return False, None


def write_model_output_to_datalake(
    output_table: pd.DataFrame(), prefix, container, guid, now
):
    """
    Write pipeline tables as csv files to Azure Data Lake Storage as
    specified by output_tables list in settings file.

    Azure environment variable must exist on server for Azure storage.

    """
    guid = EMME_metadata["scenario_guid"]

    # format the timestamp as a string in a consistent format
    timestamp_str = now.strftime("%Y-%m-%d_%H-%M-%S")

    # create folder structure for hierarchical organization of files
    year_folder = now.strftime("%Y")
    month_folder = now.strftime("%m")
    day_folder = now.strftime("%d")

    # Split the prefix in settings.yaml (final_, final_san, final_cbx, etc.)
    split_prefix = prefix.split("_")
    file_name = f"{split_prefix[0]}_{output_table.name}.csv"

    # extract base filename and extension
    base_filename, ext = os.path.splitext(os.path.basename(file_name))

    # remove duplicate column
    drop_duplicate_column(output_table, base_filename, "taz")

<<<<<<< HEAD
=======
    # drop write_trip_matrice skim columns
    if output_table.name == "trips":
        output_table = final_trips_column_filter(output_table)
        output_table.reset_index(drop=False, inplace=True)

    # add model name: resident, visitor, etc.
    first_config_name = inject.get_injectable("configs_dir")[0]
    model_name = os.path.basename(first_config_name)
    output_table["model"] = model_name

    # add unique identifier
    output_table["scenario_guid"] = guid

    # add the timestamp as a new column to the DataFrame
    output_table["scenario_ts"] = pd.to_datetime(now)

    output_table["current_iteration"] = EMME_metadata["current_iteration"]
    output_table["end_iteration"] = EMME_metadata["end_iteration"]

>>>>>>> c1bc0ed7
    # Construct the model output filename w guid
    model_output_file = f"{base_filename }_{timestamp_str}_{guid}"

    # extract table name from base filename, e.g. households, trips, persons, etc.
    tablename = base_filename.split("final_")[1]

    lake_file = f"{tablename}/{year_folder}/{month_folder}/{day_folder}/{model_output_file}.parquet"

    # replace empty strings with None
    # otherwise conversation error for boolean types
    output_table.replace("", None, inplace=True)

    parquet_file = BytesIO()
    output_table.to_parquet(parquet_file, engine="pyarrow")

    # change the stream position back to the beginning after writing
    parquet_file.seek(0)

    container.upload_blob(name=lake_file, data=parquet_file)


def write_summaries_to_datalake(output_dir, container, guid, now):
    """optional function that implements the write_summarize_files() function"""

    # format the timestamp as a string in a consistent format
    timestamp_str = now.strftime("%Y-%m-%d_%H-%M-%S")

    summarize_output_dir = os.path.join(output_dir, "summarize")
    if os.path.exists(summarize_output_dir):
        write_summarize_files(
            summarize_output_dir,
            timestamp_str,
            guid,
            now.strftime("%Y"),  # year_folder
            now.strftime("%m"),  # month_folder
            now.strftime("%d"),  # day_folder
            container,
            now,
        )


def write_metadata_to_datalake(data_dir, t0, EMME_metadata, container, now):
    """
    write scenario and write_to_datalake metadata to the datalake
        after model outputs are exported to the datalake
    """

    t1 = tracing.print_elapsed_time()
    write_time = round((t1 - t0) / 60.0, 1)
    scenario_df = create_metadata_df(data_dir[0], now, write_time, EMME_metadata)

    # format the timestamp as a string in a consistent format
    timestamp_str = now.strftime("%Y-%m-%d_%H-%M-%S")

    # generate metadata filename and path
    metadata_file = f"model_run_{timestamp_str}_{EMME_metadata['scenario_guid']}.parquet"
    metadata_path = (
        f"scenario/{now.strftime('%Y')}/{now.strftime('%m')}/{now.strftime('%d')}/{metadata_file}"
    )

    # write metadata to data lake
    parquet_file = BytesIO()
    scenario_df.to_parquet(parquet_file, engine="pyarrow")
    # change the stream position back to the beginning after writing
    parquet_file.seek(0)
    container.upload_blob(name=metadata_path, data=parquet_file)


def get_scenario_metadata(output_dir):
    """
    get scenario's guid (globally unique identifier)
    if guid not in scenario's output directory (generated by EMME's master_run.py),
        then generate a model-specific guid
    """
    not_iteration = 999
    datalake_metadata_path = os.path.abspath(os.path.join(output_dir, '../', "datalake_metadata.yaml"))
    if os.path.isfile(datalake_metadata_path):
        with open(datalake_metadata_path, "r") as stream:
            model_metadata_dict = yaml.safe_load(stream)
            logger.info(f"datalake_metadata.yaml file found at: {datalake_metadata_path}")
        # overwrite existing guid if running model from cmd so that model runs do not share guid
        if model_metadata_dict["end_iteration"] == not_iteration:
            model_metadata_dict['scenario_guid'] = uuid.uuid4().hex
            model_metadata_dict['scenario_guid_created_at'] = datetime.datetime.now()
            with open(datalake_metadata_path, "w") as file:
                yaml.dump(model_metadata_dict, file, default_flow_style=False)
            logger.info(f"overwriting guid in datalake_metadata.yaml file found at: {datalake_metadata_path}")
    else:
        logger.info(f"datalake_metadata.yaml file NOT found at: {datalake_metadata_path}, using new guid")
        model_metadata_dict = {"main_directory" : None
                                ,"scenario_guid" : uuid.uuid4().hex
                                ,'scenario_guid_created_at' : datetime.datetime.now()
                                ,"scenario_title" : "abm3_dev" #TODO change this to None when development ends
                                ,"scenario_year": "2022" #TODO change this to None when development ends
                                ,"select_link" : None
                                ,"username" : os.getenv("USERNAME")
                                ,"current_iteration" : not_iteration
                                ,"end_iteration": not_iteration}
        # write guid to file for DataExporter
        with open(datalake_metadata_path, "w") as file:
            yaml.dump(model_metadata_dict, file, default_flow_style=False)
    return model_metadata_dict


def get_output_table_names(output_tables_settings, output_tables_settings_name):
    """ """
    action = output_tables_settings.get("action")
    tables = output_tables_settings.get("tables")
    registered_tables = pipeline.registered_tables()
    if action == "include":
        # interpret empty or missing tables setting to mean include all registered tables
        output_tables_list = tables if tables is not None else registered_tables
    elif action == "skip":
        output_tables_list = [t for t in registered_tables if t not in tables]
    else:
        raise "expected %s action '%s' to be either 'include' or 'skip'" % (
            output_tables_settings_name,
            action,
        )
    return output_tables_list


@inject.step()
def write_to_datalake(
    data_dir, output_dir
):  # TODO rename function? it's not only writing to datalake now, it writes locally as well
    """
    Write pipeline tables as csv files to Azure Data Lake Storage and/or local drive.

    Parameters
    ----------
    output_dir: str

    """
    t0 = tracing.print_elapsed_time()

    # get list of model outputs to write out
    output_tables_settings_name = "output_tables"
    output_tables_settings = setting(output_tables_settings_name)
    if output_tables_settings is None:
        logger.info("No output_tables specified in settings file. Nothing to write.")
        return
    output_tables_list = get_output_table_names(
        output_tables_settings, output_tables_settings_name
    )

    # determine if writing to cloud is permitted
    # if permitted, get Azure cloudcontainer
    cloud_bool, container = connect_to_Azure()

    # get parameters for writing to datalake (if permitted)
    if cloud_bool:
        now = datetime.datetime.now()
        prefix = output_tables_settings.get("prefix", "final_")
        EMME_metadata = get_scenario_metadata(output_dir)

    # write out model outputs to local and datalake (if permitted)
    for table_name in output_tables_list:
        output_table = get_output_table(table_name, output_tables_settings)
<<<<<<< HEAD

        # drop write_trip_matrice skim columns
        if output_table.name == "trips":
            output_table = final_trips_column_filter(output_table)

        if cloud_bool:
            # add unique identifier
            output_table["scenario_guid"] = guid
            # add the timestamp as a new column to the DataFrame
            output_table["scenario_ts"] = pd.to_datetime(now)

        write_model_outputs_to_local(output_table, output_tables_settings)
=======
        write_model_output_to_local(output_table, output_tables_settings)
>>>>>>> c1bc0ed7
        if cloud_bool:
            write_model_output_to_datalake(output_table, prefix, container, guid, now)
            logger.info(f"write_to_datalake writing {table_name} to cloud")

    # write out summary and metadata tables to datalake (if permitted)
    if cloud_bool:
        write_summaries_to_datalake(output_dir, container, EMME_metadata["scenario_guid"], now)
        write_metadata_to_datalake(data_dir, t0, EMME_metadata, container, now)<|MERGE_RESOLUTION|>--- conflicted
+++ resolved
@@ -453,11 +453,8 @@
     try:
         sas_url = os.environ["AZURE_STORAGE_SAS_TOKEN"]
         container = ContainerClient.from_container_url(sas_url)
-<<<<<<< HEAD
         container.get_account_information()
-=======
         logger.info("write_to_datalake step connected to Azure container")
->>>>>>> c1bc0ed7
         return True, container
     except KeyError as e:
         error_statment = f"{e}: write_to_datalake could not find SAS_Token in environment, only writing tables locally\n"
@@ -474,7 +471,7 @@
 
 
 def write_model_output_to_datalake(
-    output_table: pd.DataFrame(), prefix, container, guid, now
+    output_table: pd.DataFrame(), prefix, container, EMME_metadata, now
 ):
     """
     Write pipeline tables as csv files to Azure Data Lake Storage as
@@ -503,28 +500,14 @@
     # remove duplicate column
     drop_duplicate_column(output_table, base_filename, "taz")
 
-<<<<<<< HEAD
-=======
-    # drop write_trip_matrice skim columns
-    if output_table.name == "trips":
-        output_table = final_trips_column_filter(output_table)
-        output_table.reset_index(drop=False, inplace=True)
-
     # add model name: resident, visitor, etc.
     first_config_name = inject.get_injectable("configs_dir")[0]
     model_name = os.path.basename(first_config_name)
     output_table["model"] = model_name
 
-    # add unique identifier
-    output_table["scenario_guid"] = guid
-
-    # add the timestamp as a new column to the DataFrame
-    output_table["scenario_ts"] = pd.to_datetime(now)
-
     output_table["current_iteration"] = EMME_metadata["current_iteration"]
     output_table["end_iteration"] = EMME_metadata["end_iteration"]
 
->>>>>>> c1bc0ed7
     # Construct the model output filename w guid
     model_output_file = f"{base_filename }_{timestamp_str}_{guid}"
 
@@ -684,7 +667,6 @@
     # write out model outputs to local and datalake (if permitted)
     for table_name in output_tables_list:
         output_table = get_output_table(table_name, output_tables_settings)
-<<<<<<< HEAD
 
         # drop write_trip_matrice skim columns
         if output_table.name == "trips":
@@ -692,16 +674,13 @@
 
         if cloud_bool:
             # add unique identifier
-            output_table["scenario_guid"] = guid
+            output_table["scenario_guid"] = EMME_metadata["scenario_guid"]
             # add the timestamp as a new column to the DataFrame
             output_table["scenario_ts"] = pd.to_datetime(now)
 
-        write_model_outputs_to_local(output_table, output_tables_settings)
-=======
         write_model_output_to_local(output_table, output_tables_settings)
->>>>>>> c1bc0ed7
         if cloud_bool:
-            write_model_output_to_datalake(output_table, prefix, container, guid, now)
+            write_model_output_to_datalake(output_table, prefix, container, EMME_metadata, now)
             logger.info(f"write_to_datalake writing {table_name} to cloud")
 
     # write out summary and metadata tables to datalake (if permitted)
