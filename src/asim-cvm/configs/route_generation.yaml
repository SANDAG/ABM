industries:
  1: 
    description: agriculture_mining
    name: AGM
<<<<<<< HEAD
    industry_factor: 0.0373
=======
    industry_factor: 0.0358
>>>>>>> 42992e0a
    industry_group: 1
  2: 
    description: manufacturing
    name: MFG
<<<<<<< HEAD
    industry_factor: 0.0192
=======
    industry_factor: 0.0304
>>>>>>> 42992e0a
    industry_group: 1
  3: 
    description: industry_utilities
    name: IUT
<<<<<<< HEAD
    industry_factor: 0.0280
=======
    industry_factor: 0.0662
>>>>>>> 42992e0a
    industry_group: 2
  4: 
    description: retail
    name: RET
<<<<<<< HEAD
    industry_factor: 0.0275
=======
    industry_factor: 0.0302
>>>>>>> 42992e0a
    industry_group: 2
  5: 
    description: wholesale
    name: WHL
<<<<<<< HEAD
    industry_factor: 0.0535
=======
    industry_factor: 0.0477
>>>>>>> 42992e0a
    industry_group: 1
  6: 
    description: construction
    name: CON
<<<<<<< HEAD
    industry_factor: 0.0380
=======
    industry_factor: 0.0541
>>>>>>> 42992e0a
    industry_group: 2
  7: 
    description: transportation
    name: TRN
<<<<<<< HEAD
    industry_factor: 0.0925
=======
    industry_factor: 0.0696
>>>>>>> 42992e0a
    industry_group: 2
  8: 
    description: info_finance_insurance_realestate_professional
    name: IFR
<<<<<<< HEAD
    industry_factor: 0.0235
=======
    industry_factor: 0.0367
>>>>>>> 42992e0a
    industry_group: 3
  9: 
    description: education_publicservices
    name: EPO
<<<<<<< HEAD
    industry_factor: 0.0475
=======
    industry_factor: 0.0512
>>>>>>> 42992e0a
    industry_group: 4
  10: 
    description: medical_health
    name: MHS
<<<<<<< HEAD
    industry_factor: 0.0390
=======
    industry_factor: 0.0327
>>>>>>> 42992e0a
    industry_group: 4
  11: 
    description: leisure_accommondation_food
    name: LAF
<<<<<<< HEAD
    industry_factor: 0.0289
=======
    industry_factor: 0.0251
>>>>>>> 42992e0a
    industry_group: 3
  12:
    description: military
    name: MIL
    industry_factor: 0.0
    industry_group: 5

# these are the parameters for the first step in the establishment attraction model
industry_groups:
  1:
    beta_employment: 0.0104
    constant: -0.0521
  2:
    beta_employment: 0.0063
    constant: -0.2935
  3:
    beta_employment: 0.005
    constant: -0.5903
  4:
    beta_employment: 0.0064
    constant: -0.3689
  5:
    beta_employment: 0
    constant: 99

CONSTANTS:
  beta_employment: 0.9583 # used in the second step of the establishment attraction model

MAX_N_ROUTES_PER_ESTABLISHMENT: 1000<|MERGE_RESOLUTION|>--- conflicted
+++ resolved
@@ -2,101 +2,57 @@
   1: 
     description: agriculture_mining
     name: AGM
-<<<<<<< HEAD
-    industry_factor: 0.0373
-=======
     industry_factor: 0.0358
->>>>>>> 42992e0a
     industry_group: 1
   2: 
     description: manufacturing
     name: MFG
-<<<<<<< HEAD
-    industry_factor: 0.0192
-=======
     industry_factor: 0.0304
->>>>>>> 42992e0a
     industry_group: 1
   3: 
     description: industry_utilities
     name: IUT
-<<<<<<< HEAD
-    industry_factor: 0.0280
-=======
     industry_factor: 0.0662
->>>>>>> 42992e0a
     industry_group: 2
   4: 
     description: retail
     name: RET
-<<<<<<< HEAD
-    industry_factor: 0.0275
-=======
     industry_factor: 0.0302
->>>>>>> 42992e0a
     industry_group: 2
   5: 
     description: wholesale
     name: WHL
-<<<<<<< HEAD
-    industry_factor: 0.0535
-=======
     industry_factor: 0.0477
->>>>>>> 42992e0a
     industry_group: 1
   6: 
     description: construction
     name: CON
-<<<<<<< HEAD
-    industry_factor: 0.0380
-=======
     industry_factor: 0.0541
->>>>>>> 42992e0a
     industry_group: 2
   7: 
     description: transportation
     name: TRN
-<<<<<<< HEAD
-    industry_factor: 0.0925
-=======
     industry_factor: 0.0696
->>>>>>> 42992e0a
     industry_group: 2
   8: 
     description: info_finance_insurance_realestate_professional
     name: IFR
-<<<<<<< HEAD
-    industry_factor: 0.0235
-=======
     industry_factor: 0.0367
->>>>>>> 42992e0a
     industry_group: 3
   9: 
     description: education_publicservices
     name: EPO
-<<<<<<< HEAD
-    industry_factor: 0.0475
-=======
     industry_factor: 0.0512
->>>>>>> 42992e0a
     industry_group: 4
   10: 
     description: medical_health
     name: MHS
-<<<<<<< HEAD
-    industry_factor: 0.0390
-=======
     industry_factor: 0.0327
->>>>>>> 42992e0a
     industry_group: 4
   11: 
     description: leisure_accommondation_food
     name: LAF
-<<<<<<< HEAD
-    industry_factor: 0.0289
-=======
     industry_factor: 0.0251
->>>>>>> 42992e0a
     industry_group: 3
   12:
     description: military
