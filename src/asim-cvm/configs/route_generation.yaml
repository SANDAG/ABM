--- conflicted
+++ resolved
@@ -64,18 +64,6 @@
 industry_groups:
   1:
     beta_employment: 0.0104
-<<<<<<< HEAD
-    constant: -0.0521
-  2:
-    beta_employment: 0.0063
-    constant: -0.2935
-  3:
-    beta_employment: 0.005
-    constant: -0.5903
-  4:
-    beta_employment: 0.0064
-    constant: -0.3689
-=======
     constant: 0.3684
   2:
     beta_employment: 0.0063
@@ -86,7 +74,6 @@
   4:
     beta_employment: 0.0064
     constant: -0.0488
->>>>>>> bec1404e
   5:
     beta_employment: 0
     constant: 99
